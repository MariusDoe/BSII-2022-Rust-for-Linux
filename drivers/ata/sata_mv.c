--- conflicted
+++ resolved
@@ -670,11 +670,7 @@
 	.can_queue		= MV_MAX_Q_DEPTH - 1,
 	.sg_tablesize		= MV_MAX_SG_CT / 2,
 	.dma_boundary		= MV_DMA_BOUNDARY,
-<<<<<<< HEAD
-	.sdev_attrs             = ata_ncq_sdev_attrs,
-=======
 	.sdev_groups		= ata_ncq_sdev_groups,
->>>>>>> df0cc57e
 	.change_queue_depth	= ata_scsi_change_queue_depth,
 	.tag_alloc_policy	= BLK_TAG_ALLOC_RR,
 	.slave_configure	= ata_scsi_slave_config
