--- conflicted
+++ resolved
@@ -763,12 +763,7 @@
 static void *dsdt_amlcode __attribute__ ((weakref("dsdt_aml_code")));
 #endif
 
-<<<<<<< HEAD
-acpi_status
-acpi_os_table_override(struct acpi_table_header *existing_table,
-=======
 acpi_status acpi_os_table_override(struct acpi_table_header *existing_table,
->>>>>>> 0ecfebd2
 		       struct acpi_table_header **new_table)
 {
 	if (!existing_table || !new_table)
