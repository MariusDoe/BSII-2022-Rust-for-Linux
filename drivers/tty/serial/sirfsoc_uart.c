/*
 * Driver for CSR SiRFprimaII onboard UARTs.
 *
 * Copyright (c) 2011 Cambridge Silicon Radio Limited, a CSR plc group company.
 *
 * Licensed under GPLv2 or later.
 */

#include <linux/module.h>
#include <linux/ioport.h>
#include <linux/platform_device.h>
#include <linux/init.h>
#include <linux/sysrq.h>
#include <linux/console.h>
#include <linux/tty.h>
#include <linux/tty_flip.h>
#include <linux/serial_core.h>
#include <linux/serial.h>
#include <linux/clk.h>
#include <linux/of.h>
#include <linux/slab.h>
#include <linux/io.h>
#include <linux/of_gpio.h>
#include <linux/dmaengine.h>
#include <linux/dma-direction.h>
#include <linux/dma-mapping.h>
#include <linux/sirfsoc_dma.h>
#include <asm/irq.h>
#include <asm/mach/irq.h>

#include "sirfsoc_uart.h"

static unsigned int
sirfsoc_uart_pio_tx_chars(struct sirfsoc_uart_port *sirfport, int count);
static unsigned int
sirfsoc_uart_pio_rx_chars(struct uart_port *port, unsigned int max_rx_count);
static struct uart_driver sirfsoc_uart_drv;

static void sirfsoc_uart_tx_dma_complete_callback(void *param);
static void sirfsoc_uart_start_next_rx_dma(struct uart_port *port);
static void sirfsoc_uart_rx_dma_complete_callback(void *param);
static const struct sirfsoc_baudrate_to_regv baudrate_to_regv[] = {
	{4000000, 2359296},
	{3500000, 1310721},
	{3000000, 1572865},
	{2500000, 1245186},
	{2000000, 1572866},
	{1500000, 1245188},
	{1152000, 1638404},
	{1000000, 1572869},
	{921600, 1114120},
	{576000, 1245196},
	{500000, 1245198},
	{460800, 1572876},
	{230400, 1310750},
	{115200, 1310781},
	{57600, 1310843},
	{38400, 1114328},
	{19200, 1114545},
	{9600, 1114979},
};

static struct sirfsoc_uart_port sirfsoc_uart_ports[SIRFSOC_UART_NR] = {
	[0] = {
		.port = {
			.iotype		= UPIO_MEM,
			.flags		= UPF_BOOT_AUTOCONF,
			.line		= 0,
		},
	},
	[1] = {
		.port = {
			.iotype		= UPIO_MEM,
			.flags		= UPF_BOOT_AUTOCONF,
			.line		= 1,
		},
	},
	[2] = {
		.port = {
			.iotype		= UPIO_MEM,
			.flags		= UPF_BOOT_AUTOCONF,
			.line		= 2,
		},
	},
	[3] = {
		.port = {
			.iotype		= UPIO_MEM,
			.flags		= UPF_BOOT_AUTOCONF,
			.line		= 3,
		},
	},
	[4] = {
		.port = {
			.iotype		= UPIO_MEM,
			.flags		= UPF_BOOT_AUTOCONF,
			.line		= 4,
		},
	},
	[5] = {
		.port = {
			.iotype		= UPIO_MEM,
			.flags		= UPF_BOOT_AUTOCONF,
			.line		= 5,
		},
	},
};

static inline struct sirfsoc_uart_port *to_sirfport(struct uart_port *port)
{
	return container_of(port, struct sirfsoc_uart_port, port);
}

static inline unsigned int sirfsoc_uart_tx_empty(struct uart_port *port)
{
	unsigned long reg;
	struct sirfsoc_uart_port *sirfport = to_sirfport(port);
	struct sirfsoc_register *ureg = &sirfport->uart_reg->uart_reg;
	struct sirfsoc_fifo_status *ufifo_st = &sirfport->uart_reg->fifo_status;
	reg = rd_regl(port, ureg->sirfsoc_tx_fifo_status);

	return (reg & ufifo_st->ff_empty(port->line)) ? TIOCSER_TEMT : 0;
}

static unsigned int sirfsoc_uart_get_mctrl(struct uart_port *port)
{
	struct sirfsoc_uart_port *sirfport = to_sirfport(port);
	struct sirfsoc_register *ureg = &sirfport->uart_reg->uart_reg;
	if (!sirfport->hw_flow_ctrl || !sirfport->ms_enabled)
		goto cts_asserted;
	if (sirfport->uart_reg->uart_type == SIRF_REAL_UART) {
		if (!(rd_regl(port, ureg->sirfsoc_afc_ctrl) &
						SIRFUART_AFC_CTS_STATUS))
			goto cts_asserted;
		else
			goto cts_deasserted;
	} else {
		if (!gpio_get_value(sirfport->cts_gpio))
			goto cts_asserted;
		else
			goto cts_deasserted;
	}
cts_deasserted:
	return TIOCM_CAR | TIOCM_DSR;
cts_asserted:
	return TIOCM_CAR | TIOCM_DSR | TIOCM_CTS;
}

static void sirfsoc_uart_set_mctrl(struct uart_port *port, unsigned int mctrl)
{
	struct sirfsoc_uart_port *sirfport = to_sirfport(port);
	struct sirfsoc_register *ureg = &sirfport->uart_reg->uart_reg;
	unsigned int assert = mctrl & TIOCM_RTS;
	unsigned int val = assert ? SIRFUART_AFC_CTRL_RX_THD : 0x0;
	unsigned int current_val;

	if (!sirfport->hw_flow_ctrl || !sirfport->ms_enabled)
		return;
	if (sirfport->uart_reg->uart_type == SIRF_REAL_UART) {
		current_val = rd_regl(port, ureg->sirfsoc_afc_ctrl) & ~0xFF;
		val |= current_val;
		wr_regl(port, ureg->sirfsoc_afc_ctrl, val);
	} else {
		if (!val)
			gpio_set_value(sirfport->rts_gpio, 1);
		else
			gpio_set_value(sirfport->rts_gpio, 0);
	}
}

static void sirfsoc_uart_stop_tx(struct uart_port *port)
{
	struct sirfsoc_uart_port *sirfport = to_sirfport(port);
	struct sirfsoc_register *ureg = &sirfport->uart_reg->uart_reg;
	struct sirfsoc_int_en *uint_en = &sirfport->uart_reg->uart_int_en;

	if (IS_DMA_CHAN_VALID(sirfport->tx_dma_no)) {
		if (sirfport->tx_dma_state == TX_DMA_RUNNING) {
			dmaengine_pause(sirfport->tx_dma_chan);
			sirfport->tx_dma_state = TX_DMA_PAUSE;
		} else {
			if (!sirfport->is_marco)
				wr_regl(port, ureg->sirfsoc_int_en_reg,
				rd_regl(port, ureg->sirfsoc_int_en_reg) &
				~uint_en->sirfsoc_txfifo_empty_en);
			else
				wr_regl(port, SIRFUART_INT_EN_CLR,
				uint_en->sirfsoc_txfifo_empty_en);
		}
	} else {
		if (!sirfport->is_marco)
			wr_regl(port, ureg->sirfsoc_int_en_reg,
				rd_regl(port, ureg->sirfsoc_int_en_reg) &
				~uint_en->sirfsoc_txfifo_empty_en);
		else
			wr_regl(port, SIRFUART_INT_EN_CLR,
				uint_en->sirfsoc_txfifo_empty_en);
	}
}

static void sirfsoc_uart_tx_with_dma(struct sirfsoc_uart_port *sirfport)
{
	struct uart_port *port = &sirfport->port;
	struct sirfsoc_register *ureg = &sirfport->uart_reg->uart_reg;
	struct sirfsoc_int_en *uint_en = &sirfport->uart_reg->uart_int_en;
	struct circ_buf *xmit = &port->state->xmit;
	unsigned long tran_size;
	unsigned long tran_start;
	unsigned long pio_tx_size;

	tran_size = CIRC_CNT_TO_END(xmit->head, xmit->tail, UART_XMIT_SIZE);
	tran_start = (unsigned long)(xmit->buf + xmit->tail);
	if (uart_circ_empty(xmit) || uart_tx_stopped(port) ||
			!tran_size)
		return;
	if (sirfport->tx_dma_state == TX_DMA_PAUSE) {
		dmaengine_resume(sirfport->tx_dma_chan);
		return;
	}
	if (sirfport->tx_dma_state == TX_DMA_RUNNING)
		return;
	if (!sirfport->is_marco)
		wr_regl(port, ureg->sirfsoc_int_en_reg,
				rd_regl(port, ureg->sirfsoc_int_en_reg)&
				~(uint_en->sirfsoc_txfifo_empty_en));
	else
		wr_regl(port, SIRFUART_INT_EN_CLR,
				uint_en->sirfsoc_txfifo_empty_en);
	/*
	 * DMA requires buffer address and buffer length are both aligned with
	 * 4 bytes, so we use PIO for
	 * 1. if address is not aligned with 4bytes, use PIO for the first 1~3
	 * bytes, and move to DMA for the left part aligned with 4bytes
	 * 2. if buffer length is not aligned with 4bytes, use DMA for aligned
	 * part first, move to PIO for the left 1~3 bytes
	 */
	if (tran_size < 4 || BYTES_TO_ALIGN(tran_start)) {
		wr_regl(port, ureg->sirfsoc_tx_fifo_op, SIRFUART_FIFO_STOP);
		wr_regl(port, ureg->sirfsoc_tx_dma_io_ctrl,
			rd_regl(port, ureg->sirfsoc_tx_dma_io_ctrl)|
			SIRFUART_IO_MODE);
		if (BYTES_TO_ALIGN(tran_start)) {
			pio_tx_size = sirfsoc_uart_pio_tx_chars(sirfport,
				BYTES_TO_ALIGN(tran_start));
			tran_size -= pio_tx_size;
		}
		if (tran_size < 4)
			sirfsoc_uart_pio_tx_chars(sirfport, tran_size);
		if (!sirfport->is_marco)
			wr_regl(port, ureg->sirfsoc_int_en_reg,
				rd_regl(port, ureg->sirfsoc_int_en_reg)|
				uint_en->sirfsoc_txfifo_empty_en);
		else
			wr_regl(port, ureg->sirfsoc_int_en_reg,
				uint_en->sirfsoc_txfifo_empty_en);
		wr_regl(port, ureg->sirfsoc_tx_fifo_op, SIRFUART_FIFO_START);
	} else {
		/* tx transfer mode switch into dma mode */
		wr_regl(port, ureg->sirfsoc_tx_fifo_op, SIRFUART_FIFO_STOP);
		wr_regl(port, ureg->sirfsoc_tx_dma_io_ctrl,
			rd_regl(port, ureg->sirfsoc_tx_dma_io_ctrl)&
			~SIRFUART_IO_MODE);
		wr_regl(port, ureg->sirfsoc_tx_fifo_op, SIRFUART_FIFO_START);
		tran_size &= ~(0x3);

		sirfport->tx_dma_addr = dma_map_single(port->dev,
			xmit->buf + xmit->tail,
			tran_size, DMA_TO_DEVICE);
		sirfport->tx_dma_desc = dmaengine_prep_slave_single(
			sirfport->tx_dma_chan, sirfport->tx_dma_addr,
			tran_size, DMA_MEM_TO_DEV, DMA_PREP_INTERRUPT);
		if (!sirfport->tx_dma_desc) {
			dev_err(port->dev, "DMA prep slave single fail\n");
			return;
		}
		sirfport->tx_dma_desc->callback =
			sirfsoc_uart_tx_dma_complete_callback;
		sirfport->tx_dma_desc->callback_param = (void *)sirfport;
		sirfport->transfer_size = tran_size;

		dmaengine_submit(sirfport->tx_dma_desc);
		dma_async_issue_pending(sirfport->tx_dma_chan);
		sirfport->tx_dma_state = TX_DMA_RUNNING;
	}
}

static void sirfsoc_uart_start_tx(struct uart_port *port)
{
	struct sirfsoc_uart_port *sirfport = to_sirfport(port);
	struct sirfsoc_register *ureg = &sirfport->uart_reg->uart_reg;
	struct sirfsoc_int_en *uint_en = &sirfport->uart_reg->uart_int_en;
	if (IS_DMA_CHAN_VALID(sirfport->tx_dma_no))
		sirfsoc_uart_tx_with_dma(sirfport);
	else {
		sirfsoc_uart_pio_tx_chars(sirfport, 1);
		wr_regl(port, ureg->sirfsoc_tx_fifo_op, SIRFUART_FIFO_START);
		if (!sirfport->is_marco)
			wr_regl(port, ureg->sirfsoc_int_en_reg,
					rd_regl(port, ureg->sirfsoc_int_en_reg)|
					uint_en->sirfsoc_txfifo_empty_en);
		else
			wr_regl(port, ureg->sirfsoc_int_en_reg,
					uint_en->sirfsoc_txfifo_empty_en);
	}
}

static void sirfsoc_uart_stop_rx(struct uart_port *port)
{
	struct sirfsoc_uart_port *sirfport = to_sirfport(port);
	struct sirfsoc_register *ureg = &sirfport->uart_reg->uart_reg;
	struct sirfsoc_int_en *uint_en = &sirfport->uart_reg->uart_int_en;

	wr_regl(port, ureg->sirfsoc_rx_fifo_op, 0);
	if (IS_DMA_CHAN_VALID(sirfport->rx_dma_no)) {
		if (!sirfport->is_marco)
			wr_regl(port, ureg->sirfsoc_int_en_reg,
				rd_regl(port, ureg->sirfsoc_int_en_reg) &
				~(SIRFUART_RX_DMA_INT_EN(port, uint_en) |
				uint_en->sirfsoc_rx_done_en));
		else
			wr_regl(port, SIRFUART_INT_EN_CLR,
					SIRFUART_RX_DMA_INT_EN(port, uint_en)|
					uint_en->sirfsoc_rx_done_en);
		dmaengine_terminate_all(sirfport->rx_dma_chan);
	} else {
		if (!sirfport->is_marco)
			wr_regl(port, ureg->sirfsoc_int_en_reg,
				rd_regl(port, ureg->sirfsoc_int_en_reg)&
				~(SIRFUART_RX_IO_INT_EN(port, uint_en)));
		else
			wr_regl(port, SIRFUART_INT_EN_CLR,
					SIRFUART_RX_IO_INT_EN(port, uint_en));
	}
}

static void sirfsoc_uart_disable_ms(struct uart_port *port)
{
	struct sirfsoc_uart_port *sirfport = to_sirfport(port);
	struct sirfsoc_register *ureg = &sirfport->uart_reg->uart_reg;
	struct sirfsoc_int_en *uint_en = &sirfport->uart_reg->uart_int_en;

	if (!sirfport->hw_flow_ctrl)
		return;
	sirfport->ms_enabled = false;
	if (sirfport->uart_reg->uart_type == SIRF_REAL_UART) {
		wr_regl(port, ureg->sirfsoc_afc_ctrl,
				rd_regl(port, ureg->sirfsoc_afc_ctrl) & ~0x3FF);
		if (!sirfport->is_marco)
			wr_regl(port, ureg->sirfsoc_int_en_reg,
					rd_regl(port, ureg->sirfsoc_int_en_reg)&
					~uint_en->sirfsoc_cts_en);
		else
			wr_regl(port, SIRFUART_INT_EN_CLR,
					uint_en->sirfsoc_cts_en);
	} else
		disable_irq(gpio_to_irq(sirfport->cts_gpio));
}

static irqreturn_t sirfsoc_uart_usp_cts_handler(int irq, void *dev_id)
{
	struct sirfsoc_uart_port *sirfport = (struct sirfsoc_uart_port *)dev_id;
	struct uart_port *port = &sirfport->port;
	if (gpio_is_valid(sirfport->cts_gpio) && sirfport->ms_enabled)
		uart_handle_cts_change(port,
				!gpio_get_value(sirfport->cts_gpio));
	return IRQ_HANDLED;
}

static void sirfsoc_uart_enable_ms(struct uart_port *port)
{
	struct sirfsoc_uart_port *sirfport = to_sirfport(port);
	struct sirfsoc_register *ureg = &sirfport->uart_reg->uart_reg;
	struct sirfsoc_int_en *uint_en = &sirfport->uart_reg->uart_int_en;

	if (!sirfport->hw_flow_ctrl)
		return;
	sirfport->ms_enabled = true;
	if (sirfport->uart_reg->uart_type == SIRF_REAL_UART) {
		wr_regl(port, ureg->sirfsoc_afc_ctrl,
				rd_regl(port, ureg->sirfsoc_afc_ctrl) |
				SIRFUART_AFC_TX_EN | SIRFUART_AFC_RX_EN);
		if (!sirfport->is_marco)
			wr_regl(port, ureg->sirfsoc_int_en_reg,
					rd_regl(port, ureg->sirfsoc_int_en_reg)
					| uint_en->sirfsoc_cts_en);
		else
			wr_regl(port, ureg->sirfsoc_int_en_reg,
					uint_en->sirfsoc_cts_en);
	} else
		enable_irq(gpio_to_irq(sirfport->cts_gpio));
}

static void sirfsoc_uart_break_ctl(struct uart_port *port, int break_state)
{
	struct sirfsoc_uart_port *sirfport = to_sirfport(port);
	struct sirfsoc_register *ureg = &sirfport->uart_reg->uart_reg;
	if (sirfport->uart_reg->uart_type == SIRF_REAL_UART) {
		unsigned long ulcon = rd_regl(port, ureg->sirfsoc_line_ctrl);
		if (break_state)
			ulcon |= SIRFUART_SET_BREAK;
		else
			ulcon &= ~SIRFUART_SET_BREAK;
		wr_regl(port, ureg->sirfsoc_line_ctrl, ulcon);
	}
}

static unsigned int
sirfsoc_uart_pio_rx_chars(struct uart_port *port, unsigned int max_rx_count)
{
	struct sirfsoc_uart_port *sirfport = to_sirfport(port);
	struct sirfsoc_register *ureg = &sirfport->uart_reg->uart_reg;
	struct sirfsoc_fifo_status *ufifo_st = &sirfport->uart_reg->fifo_status;
	unsigned int ch, rx_count = 0;
	struct tty_struct *tty;
	tty = tty_port_tty_get(&port->state->port);
	if (!tty)
		return -ENODEV;
	while (!(rd_regl(port, ureg->sirfsoc_rx_fifo_status) &
					ufifo_st->ff_empty(port->line))) {
		ch = rd_regl(port, ureg->sirfsoc_rx_fifo_data) |
			SIRFUART_DUMMY_READ;
		if (unlikely(uart_handle_sysrq_char(port, ch)))
			continue;
		uart_insert_char(port, 0, 0, ch, TTY_NORMAL);
		rx_count++;
		if (rx_count >= max_rx_count)
			break;
	}

	sirfport->rx_io_count += rx_count;
	port->icount.rx += rx_count;

	spin_unlock(&port->lock);
	tty_flip_buffer_push(&port->state->port);
	spin_lock(&port->lock);

	return rx_count;
}

static unsigned int
sirfsoc_uart_pio_tx_chars(struct sirfsoc_uart_port *sirfport, int count)
{
	struct uart_port *port = &sirfport->port;
	struct sirfsoc_register *ureg = &sirfport->uart_reg->uart_reg;
	struct sirfsoc_fifo_status *ufifo_st = &sirfport->uart_reg->fifo_status;
	struct circ_buf *xmit = &port->state->xmit;
	unsigned int num_tx = 0;
	while (!uart_circ_empty(xmit) &&
		!(rd_regl(port, ureg->sirfsoc_tx_fifo_status) &
					ufifo_st->ff_full(port->line)) &&
		count--) {
		wr_regl(port, ureg->sirfsoc_tx_fifo_data,
				xmit->buf[xmit->tail]);
		xmit->tail = (xmit->tail + 1) & (UART_XMIT_SIZE - 1);
		port->icount.tx++;
		num_tx++;
	}
	if (uart_circ_chars_pending(xmit) < WAKEUP_CHARS)
		uart_write_wakeup(port);
	return num_tx;
}

static void sirfsoc_uart_tx_dma_complete_callback(void *param)
{
	struct sirfsoc_uart_port *sirfport = (struct sirfsoc_uart_port *)param;
	struct uart_port *port = &sirfport->port;
	struct circ_buf *xmit = &port->state->xmit;
	unsigned long flags;

	xmit->tail = (xmit->tail + sirfport->transfer_size) &
				(UART_XMIT_SIZE - 1);
	port->icount.tx += sirfport->transfer_size;
	if (uart_circ_chars_pending(xmit) < WAKEUP_CHARS)
		uart_write_wakeup(port);
	if (sirfport->tx_dma_addr)
		dma_unmap_single(port->dev, sirfport->tx_dma_addr,
				sirfport->transfer_size, DMA_TO_DEVICE);
	spin_lock_irqsave(&sirfport->tx_lock, flags);
	sirfport->tx_dma_state = TX_DMA_IDLE;
	sirfsoc_uart_tx_with_dma(sirfport);
	spin_unlock_irqrestore(&sirfport->tx_lock, flags);
}

static void sirfsoc_uart_insert_rx_buf_to_tty(
		struct sirfsoc_uart_port *sirfport, int count)
{
	struct uart_port *port = &sirfport->port;
	struct tty_port *tport = &port->state->port;
	int inserted;

	inserted = tty_insert_flip_string(tport,
		sirfport->rx_dma_items[sirfport->rx_completed].xmit.buf, count);
	port->icount.rx += inserted;
	tty_flip_buffer_push(tport);
}

static void sirfsoc_rx_submit_one_dma_desc(struct uart_port *port, int index)
{
	struct sirfsoc_uart_port *sirfport = to_sirfport(port);

	sirfport->rx_dma_items[index].xmit.tail =
		sirfport->rx_dma_items[index].xmit.head = 0;
	sirfport->rx_dma_items[index].desc =
		dmaengine_prep_slave_single(sirfport->rx_dma_chan,
		sirfport->rx_dma_items[index].dma_addr, SIRFSOC_RX_DMA_BUF_SIZE,
		DMA_DEV_TO_MEM, DMA_PREP_INTERRUPT);
	if (!sirfport->rx_dma_items[index].desc) {
		dev_err(port->dev, "DMA slave single fail\n");
		return;
	}
	sirfport->rx_dma_items[index].desc->callback =
		sirfsoc_uart_rx_dma_complete_callback;
	sirfport->rx_dma_items[index].desc->callback_param = sirfport;
	sirfport->rx_dma_items[index].cookie =
		dmaengine_submit(sirfport->rx_dma_items[index].desc);
	dma_async_issue_pending(sirfport->rx_dma_chan);
}

static void sirfsoc_rx_tmo_process_tl(unsigned long param)
{
	struct sirfsoc_uart_port *sirfport = (struct sirfsoc_uart_port *)param;
	struct uart_port *port = &sirfport->port;
	struct sirfsoc_register *ureg = &sirfport->uart_reg->uart_reg;
	struct sirfsoc_int_en *uint_en = &sirfport->uart_reg->uart_int_en;
	struct sirfsoc_int_status *uint_st = &sirfport->uart_reg->uart_int_st;
	unsigned int count;
	unsigned long flags;

	spin_lock_irqsave(&sirfport->rx_lock, flags);
	while (sirfport->rx_completed != sirfport->rx_issued) {
		sirfsoc_uart_insert_rx_buf_to_tty(sirfport,
					SIRFSOC_RX_DMA_BUF_SIZE);
<<<<<<< HEAD
		sirfsoc_rx_submit_one_dma_desc(port, sirfport->rx_completed++);
=======
		sirfport->rx_completed++;
>>>>>>> d8ec26d7
		sirfport->rx_completed %= SIRFSOC_RX_LOOP_BUF_CNT;
	}
	count = CIRC_CNT(sirfport->rx_dma_items[sirfport->rx_issued].xmit.head,
		sirfport->rx_dma_items[sirfport->rx_issued].xmit.tail,
		SIRFSOC_RX_DMA_BUF_SIZE);
	if (count > 0)
		sirfsoc_uart_insert_rx_buf_to_tty(sirfport, count);
	wr_regl(port, ureg->sirfsoc_rx_dma_io_ctrl,
			rd_regl(port, ureg->sirfsoc_rx_dma_io_ctrl) |
			SIRFUART_IO_MODE);
	sirfsoc_uart_pio_rx_chars(port, 4 - sirfport->rx_io_count);
	spin_unlock_irqrestore(&sirfport->rx_lock, flags);
	if (sirfport->rx_io_count == 4) {
		spin_lock_irqsave(&sirfport->rx_lock, flags);
		sirfport->rx_io_count = 0;
		wr_regl(port, ureg->sirfsoc_int_st_reg,
				uint_st->sirfsoc_rx_done);
		if (!sirfport->is_marco)
			wr_regl(port, ureg->sirfsoc_int_en_reg,
				rd_regl(port, ureg->sirfsoc_int_en_reg) &
				~(uint_en->sirfsoc_rx_done_en));
		else
			wr_regl(port, SIRFUART_INT_EN_CLR,
					uint_en->sirfsoc_rx_done_en);
		spin_unlock_irqrestore(&sirfport->rx_lock, flags);

		sirfsoc_uart_start_next_rx_dma(port);
	} else {
		spin_lock_irqsave(&sirfport->rx_lock, flags);
		wr_regl(port, ureg->sirfsoc_int_st_reg,
				uint_st->sirfsoc_rx_done);
		if (!sirfport->is_marco)
			wr_regl(port, ureg->sirfsoc_int_en_reg,
				rd_regl(port, ureg->sirfsoc_int_en_reg) |
				(uint_en->sirfsoc_rx_done_en));
		else
			wr_regl(port, ureg->sirfsoc_int_en_reg,
					uint_en->sirfsoc_rx_done_en);
		spin_unlock_irqrestore(&sirfport->rx_lock, flags);
	}
}

static void sirfsoc_uart_handle_rx_tmo(struct sirfsoc_uart_port *sirfport)
{
	struct uart_port *port = &sirfport->port;
	struct sirfsoc_register *ureg = &sirfport->uart_reg->uart_reg;
	struct sirfsoc_int_en *uint_en = &sirfport->uart_reg->uart_int_en;
	struct dma_tx_state tx_state;
	spin_lock(&sirfport->rx_lock);

	dmaengine_tx_status(sirfport->rx_dma_chan,
		sirfport->rx_dma_items[sirfport->rx_issued].cookie, &tx_state);
	dmaengine_terminate_all(sirfport->rx_dma_chan);
	sirfport->rx_dma_items[sirfport->rx_issued].xmit.head =
		SIRFSOC_RX_DMA_BUF_SIZE - tx_state.residue;
	if (!sirfport->is_marco)
		wr_regl(port, ureg->sirfsoc_int_en_reg,
			rd_regl(port, ureg->sirfsoc_int_en_reg) &
			~(uint_en->sirfsoc_rx_timeout_en));
	else
		wr_regl(port, SIRFUART_INT_EN_CLR,
				uint_en->sirfsoc_rx_timeout_en);
	spin_unlock(&sirfport->rx_lock);
	tasklet_schedule(&sirfport->rx_tmo_process_tasklet);
}

static void sirfsoc_uart_handle_rx_done(struct sirfsoc_uart_port *sirfport)
{
	struct uart_port *port = &sirfport->port;
	struct sirfsoc_register *ureg = &sirfport->uart_reg->uart_reg;
	struct sirfsoc_int_en *uint_en = &sirfport->uart_reg->uart_int_en;
	struct sirfsoc_int_status *uint_st = &sirfport->uart_reg->uart_int_st;

	sirfsoc_uart_pio_rx_chars(port, 4 - sirfport->rx_io_count);
	if (sirfport->rx_io_count == 4) {
		sirfport->rx_io_count = 0;
		if (!sirfport->is_marco)
			wr_regl(port, ureg->sirfsoc_int_en_reg,
				rd_regl(port, ureg->sirfsoc_int_en_reg) &
				~(uint_en->sirfsoc_rx_done_en));
		else
			wr_regl(port, SIRFUART_INT_EN_CLR,
					uint_en->sirfsoc_rx_done_en);
		wr_regl(port, ureg->sirfsoc_int_st_reg,
				uint_st->sirfsoc_rx_timeout);
		sirfsoc_uart_start_next_rx_dma(port);
	}
}

static irqreturn_t sirfsoc_uart_isr(int irq, void *dev_id)
{
	unsigned long intr_status;
	unsigned long cts_status;
	unsigned long flag = TTY_NORMAL;
	struct sirfsoc_uart_port *sirfport = (struct sirfsoc_uart_port *)dev_id;
	struct uart_port *port = &sirfport->port;
	struct sirfsoc_register *ureg = &sirfport->uart_reg->uart_reg;
	struct sirfsoc_fifo_status *ufifo_st = &sirfport->uart_reg->fifo_status;
	struct sirfsoc_int_status *uint_st = &sirfport->uart_reg->uart_int_st;
	struct sirfsoc_int_en *uint_en = &sirfport->uart_reg->uart_int_en;
	struct uart_state *state = port->state;
	struct circ_buf *xmit = &port->state->xmit;
	spin_lock(&port->lock);
	intr_status = rd_regl(port, ureg->sirfsoc_int_st_reg);
	wr_regl(port, ureg->sirfsoc_int_st_reg, intr_status);
	intr_status &= rd_regl(port, ureg->sirfsoc_int_en_reg);
	if (unlikely(intr_status & (SIRFUART_ERR_INT_STAT(port, uint_st)))) {
		if (intr_status & uint_st->sirfsoc_rxd_brk) {
			port->icount.brk++;
			if (uart_handle_break(port))
				goto recv_char;
		}
		if (intr_status & uint_st->sirfsoc_rx_oflow)
			port->icount.overrun++;
		if (intr_status & uint_st->sirfsoc_frm_err) {
			port->icount.frame++;
			flag = TTY_FRAME;
		}
		if (intr_status & uint_st->sirfsoc_parity_err)
			flag = TTY_PARITY;
		wr_regl(port, ureg->sirfsoc_rx_fifo_op, SIRFUART_FIFO_RESET);
		wr_regl(port, ureg->sirfsoc_rx_fifo_op, 0);
		wr_regl(port, ureg->sirfsoc_rx_fifo_op, SIRFUART_FIFO_START);
		intr_status &= port->read_status_mask;
		uart_insert_char(port, intr_status,
					uint_en->sirfsoc_rx_oflow_en, 0, flag);
		tty_flip_buffer_push(&state->port);
	}
recv_char:
	if ((sirfport->uart_reg->uart_type == SIRF_REAL_UART) &&
			(intr_status & SIRFUART_CTS_INT_ST(uint_st)) &&
			!sirfport->tx_dma_state) {
		cts_status = rd_regl(port, ureg->sirfsoc_afc_ctrl) &
					SIRFUART_AFC_CTS_STATUS;
		if (cts_status != 0)
			cts_status = 0;
		else
			cts_status = 1;
		uart_handle_cts_change(port, cts_status);
		wake_up_interruptible(&state->port.delta_msr_wait);
	}
	if (IS_DMA_CHAN_VALID(sirfport->rx_dma_no)) {
		if (intr_status & uint_st->sirfsoc_rx_timeout)
			sirfsoc_uart_handle_rx_tmo(sirfport);
		if (intr_status & uint_st->sirfsoc_rx_done)
			sirfsoc_uart_handle_rx_done(sirfport);
	} else {
		if (intr_status & SIRFUART_RX_IO_INT_ST(uint_st))
			sirfsoc_uart_pio_rx_chars(port,
					SIRFSOC_UART_IO_RX_MAX_CNT);
	}
	if (intr_status & uint_st->sirfsoc_txfifo_empty) {
		if (IS_DMA_CHAN_VALID(sirfport->tx_dma_no))
			sirfsoc_uart_tx_with_dma(sirfport);
		else {
			if (uart_circ_empty(xmit) || uart_tx_stopped(port)) {
				spin_unlock(&port->lock);
				return IRQ_HANDLED;
			} else {
				sirfsoc_uart_pio_tx_chars(sirfport,
					SIRFSOC_UART_IO_TX_REASONABLE_CNT);
				if ((uart_circ_empty(xmit)) &&
				(rd_regl(port, ureg->sirfsoc_tx_fifo_status) &
				ufifo_st->ff_empty(port->line)))
					sirfsoc_uart_stop_tx(port);
			}
		}
	}
	spin_unlock(&port->lock);
	return IRQ_HANDLED;
}

static void sirfsoc_uart_rx_dma_complete_tl(unsigned long param)
{
	struct sirfsoc_uart_port *sirfport = (struct sirfsoc_uart_port *)param;
	struct uart_port *port = &sirfport->port;
<<<<<<< HEAD
=======
	struct sirfsoc_register *ureg = &sirfport->uart_reg->uart_reg;
	struct sirfsoc_int_en *uint_en = &sirfport->uart_reg->uart_int_en;
>>>>>>> d8ec26d7
	unsigned long flags;
	spin_lock_irqsave(&sirfport->rx_lock, flags);
	while (sirfport->rx_completed != sirfport->rx_issued) {
		sirfsoc_uart_insert_rx_buf_to_tty(sirfport,
					SIRFSOC_RX_DMA_BUF_SIZE);
<<<<<<< HEAD
		sirfsoc_rx_submit_one_dma_desc(port, sirfport->rx_completed++);
=======
		if (rd_regl(port, ureg->sirfsoc_int_en_reg) &
				uint_en->sirfsoc_rx_timeout_en)
			sirfsoc_rx_submit_one_dma_desc(port,
					sirfport->rx_completed++);
		else
			sirfport->rx_completed++;
>>>>>>> d8ec26d7
		sirfport->rx_completed %= SIRFSOC_RX_LOOP_BUF_CNT;
	}
	spin_unlock_irqrestore(&sirfport->rx_lock, flags);
}

static void sirfsoc_uart_rx_dma_complete_callback(void *param)
{
	struct sirfsoc_uart_port *sirfport = (struct sirfsoc_uart_port *)param;
	spin_lock(&sirfport->rx_lock);
	sirfport->rx_issued++;
	sirfport->rx_issued %= SIRFSOC_RX_LOOP_BUF_CNT;
	spin_unlock(&sirfport->rx_lock);
	tasklet_schedule(&sirfport->rx_dma_complete_tasklet);
}

/* submit rx dma task into dmaengine */
static void sirfsoc_uart_start_next_rx_dma(struct uart_port *port)
{
	struct sirfsoc_uart_port *sirfport = to_sirfport(port);
	struct sirfsoc_register *ureg = &sirfport->uart_reg->uart_reg;
	struct sirfsoc_int_en *uint_en = &sirfport->uart_reg->uart_int_en;
	unsigned long flags;
	int i;
	spin_lock_irqsave(&sirfport->rx_lock, flags);
	sirfport->rx_io_count = 0;
	wr_regl(port, ureg->sirfsoc_rx_dma_io_ctrl,
		rd_regl(port, ureg->sirfsoc_rx_dma_io_ctrl) &
		~SIRFUART_IO_MODE);
	spin_unlock_irqrestore(&sirfport->rx_lock, flags);
	for (i = 0; i < SIRFSOC_RX_LOOP_BUF_CNT; i++)
		sirfsoc_rx_submit_one_dma_desc(port, i);
	sirfport->rx_completed = sirfport->rx_issued = 0;
	spin_lock_irqsave(&sirfport->rx_lock, flags);
	if (!sirfport->is_marco)
		wr_regl(port, ureg->sirfsoc_int_en_reg,
				rd_regl(port, ureg->sirfsoc_int_en_reg) |
				SIRFUART_RX_DMA_INT_EN(port, uint_en));
	else
		wr_regl(port, ureg->sirfsoc_int_en_reg,
			SIRFUART_RX_DMA_INT_EN(port, uint_en));
	spin_unlock_irqrestore(&sirfport->rx_lock, flags);
}

static void sirfsoc_uart_start_rx(struct uart_port *port)
{
	struct sirfsoc_uart_port *sirfport = to_sirfport(port);
	struct sirfsoc_register *ureg = &sirfport->uart_reg->uart_reg;
	struct sirfsoc_int_en *uint_en = &sirfport->uart_reg->uart_int_en;

	sirfport->rx_io_count = 0;
	wr_regl(port, ureg->sirfsoc_rx_fifo_op, SIRFUART_FIFO_RESET);
	wr_regl(port, ureg->sirfsoc_rx_fifo_op, 0);
	wr_regl(port, ureg->sirfsoc_rx_fifo_op, SIRFUART_FIFO_START);
	if (IS_DMA_CHAN_VALID(sirfport->rx_dma_no))
		sirfsoc_uart_start_next_rx_dma(port);
	else {
		if (!sirfport->is_marco)
			wr_regl(port, ureg->sirfsoc_int_en_reg,
				rd_regl(port, ureg->sirfsoc_int_en_reg) |
				SIRFUART_RX_IO_INT_EN(port, uint_en));
		else
			wr_regl(port, ureg->sirfsoc_int_en_reg,
				SIRFUART_RX_IO_INT_EN(port, uint_en));
	}
}

static unsigned int
sirfsoc_usp_calc_sample_div(unsigned long set_rate,
		unsigned long ioclk_rate, unsigned long *sample_reg)
{
	unsigned long min_delta = ~0UL;
	unsigned short sample_div;
	unsigned long ioclk_div = 0;
	unsigned long temp_delta;

	for (sample_div = SIRF_MIN_SAMPLE_DIV;
			sample_div <= SIRF_MAX_SAMPLE_DIV; sample_div++) {
		temp_delta = ioclk_rate -
		(ioclk_rate + (set_rate * sample_div) / 2)
		/ (set_rate * sample_div) * set_rate * sample_div;

		temp_delta = (temp_delta > 0) ? temp_delta : -temp_delta;
		if (temp_delta < min_delta) {
			ioclk_div = (2 * ioclk_rate /
				(set_rate * sample_div) + 1) / 2 - 1;
			if (ioclk_div > SIRF_IOCLK_DIV_MAX)
				continue;
			min_delta = temp_delta;
			*sample_reg = sample_div;
			if (!temp_delta)
				break;
		}
	}
	return ioclk_div;
}

static unsigned int
sirfsoc_uart_calc_sample_div(unsigned long baud_rate,
			unsigned long ioclk_rate, unsigned long *set_baud)
{
	unsigned long min_delta = ~0UL;
	unsigned short sample_div;
	unsigned int regv = 0;
	unsigned long ioclk_div;
	unsigned long baud_tmp;
	int temp_delta;

	for (sample_div = SIRF_MIN_SAMPLE_DIV;
			sample_div <= SIRF_MAX_SAMPLE_DIV; sample_div++) {
		ioclk_div = (ioclk_rate / (baud_rate * (sample_div + 1))) - 1;
		if (ioclk_div > SIRF_IOCLK_DIV_MAX)
			continue;
		baud_tmp = ioclk_rate / ((ioclk_div + 1) * (sample_div + 1));
		temp_delta = baud_tmp - baud_rate;
		temp_delta = (temp_delta > 0) ? temp_delta : -temp_delta;
		if (temp_delta < min_delta) {
			regv = regv & (~SIRF_IOCLK_DIV_MASK);
			regv = regv | ioclk_div;
			regv = regv & (~SIRF_SAMPLE_DIV_MASK);
			regv = regv | (sample_div << SIRF_SAMPLE_DIV_SHIFT);
			min_delta = temp_delta;
			*set_baud = baud_tmp;
		}
	}
	return regv;
}

static void sirfsoc_uart_set_termios(struct uart_port *port,
				       struct ktermios *termios,
				       struct ktermios *old)
{
	struct sirfsoc_uart_port *sirfport = to_sirfport(port);
	struct sirfsoc_register *ureg = &sirfport->uart_reg->uart_reg;
	struct sirfsoc_int_en *uint_en = &sirfport->uart_reg->uart_int_en;
	unsigned long	config_reg = 0;
	unsigned long	baud_rate;
	unsigned long	set_baud;
	unsigned long	flags;
	unsigned long	ic;
	unsigned int	clk_div_reg = 0;
	unsigned long	txfifo_op_reg, ioclk_rate;
	unsigned long	rx_time_out;
	int		threshold_div;
	u32		data_bit_len, stop_bit_len, len_val;
	unsigned long	sample_div_reg = 0xf;
	ioclk_rate	= port->uartclk;

	switch (termios->c_cflag & CSIZE) {
	default:
	case CS8:
		data_bit_len = 8;
		config_reg |= SIRFUART_DATA_BIT_LEN_8;
		break;
	case CS7:
		data_bit_len = 7;
		config_reg |= SIRFUART_DATA_BIT_LEN_7;
		break;
	case CS6:
		data_bit_len = 6;
		config_reg |= SIRFUART_DATA_BIT_LEN_6;
		break;
	case CS5:
		data_bit_len = 5;
		config_reg |= SIRFUART_DATA_BIT_LEN_5;
		break;
	}
	if (termios->c_cflag & CSTOPB) {
		config_reg |= SIRFUART_STOP_BIT_LEN_2;
		stop_bit_len = 2;
	} else
		stop_bit_len = 1;

	spin_lock_irqsave(&port->lock, flags);
	port->read_status_mask = uint_en->sirfsoc_rx_oflow_en;
	port->ignore_status_mask = 0;
	if (sirfport->uart_reg->uart_type == SIRF_REAL_UART) {
		if (termios->c_iflag & INPCK)
			port->read_status_mask |= uint_en->sirfsoc_frm_err_en |
				uint_en->sirfsoc_parity_err_en;
	} else {
		if (termios->c_iflag & INPCK)
			port->read_status_mask |= uint_en->sirfsoc_frm_err_en;
	}
	if (termios->c_iflag & (BRKINT | PARMRK))
			port->read_status_mask |= uint_en->sirfsoc_rxd_brk_en;
	if (sirfport->uart_reg->uart_type == SIRF_REAL_UART) {
		if (termios->c_iflag & IGNPAR)
			port->ignore_status_mask |=
				uint_en->sirfsoc_frm_err_en |
				uint_en->sirfsoc_parity_err_en;
		if (termios->c_cflag & PARENB) {
			if (termios->c_cflag & CMSPAR) {
				if (termios->c_cflag & PARODD)
					config_reg |= SIRFUART_STICK_BIT_MARK;
				else
					config_reg |= SIRFUART_STICK_BIT_SPACE;
			} else if (termios->c_cflag & PARODD) {
				config_reg |= SIRFUART_STICK_BIT_ODD;
			} else {
				config_reg |= SIRFUART_STICK_BIT_EVEN;
			}
		}
	} else {
		if (termios->c_iflag & IGNPAR)
			port->ignore_status_mask |=
				uint_en->sirfsoc_frm_err_en;
		if (termios->c_cflag & PARENB)
			dev_warn(port->dev,
					"USP-UART not support parity err\n");
	}
	if (termios->c_iflag & IGNBRK) {
		port->ignore_status_mask |=
			uint_en->sirfsoc_rxd_brk_en;
		if (termios->c_iflag & IGNPAR)
			port->ignore_status_mask |=
				uint_en->sirfsoc_rx_oflow_en;
	}
	if ((termios->c_cflag & CREAD) == 0)
		port->ignore_status_mask |= SIRFUART_DUMMY_READ;
	/* Hardware Flow Control Settings */
	if (UART_ENABLE_MS(port, termios->c_cflag)) {
		if (!sirfport->ms_enabled)
			sirfsoc_uart_enable_ms(port);
	} else {
		if (sirfport->ms_enabled)
			sirfsoc_uart_disable_ms(port);
	}
	baud_rate = uart_get_baud_rate(port, termios, old, 0, 4000000);
	if (ioclk_rate == 150000000) {
		for (ic = 0; ic < SIRF_BAUD_RATE_SUPPORT_NR; ic++)
			if (baud_rate == baudrate_to_regv[ic].baud_rate)
				clk_div_reg = baudrate_to_regv[ic].reg_val;
	}
	set_baud = baud_rate;
	if (sirfport->uart_reg->uart_type == SIRF_REAL_UART) {
		if (unlikely(clk_div_reg == 0))
			clk_div_reg = sirfsoc_uart_calc_sample_div(baud_rate,
					ioclk_rate, &set_baud);
		wr_regl(port, ureg->sirfsoc_divisor, clk_div_reg);
	} else {
		clk_div_reg = sirfsoc_usp_calc_sample_div(baud_rate,
				ioclk_rate, &sample_div_reg);
		sample_div_reg--;
		set_baud = ((ioclk_rate / (clk_div_reg+1) - 1) /
				(sample_div_reg + 1));
		/* setting usp mode 2 */
		len_val = ((1 << SIRFSOC_USP_MODE2_RXD_DELAY_OFFSET) |
				(1 << SIRFSOC_USP_MODE2_TXD_DELAY_OFFSET));
		len_val |= ((clk_div_reg & SIRFSOC_USP_MODE2_CLK_DIVISOR_MASK)
				<< SIRFSOC_USP_MODE2_CLK_DIVISOR_OFFSET);
		wr_regl(port, ureg->sirfsoc_mode2, len_val);
	}
	if (tty_termios_baud_rate(termios))
		tty_termios_encode_baud_rate(termios, set_baud, set_baud);
	/* set receive timeout && data bits len */
	rx_time_out = SIRFSOC_UART_RX_TIMEOUT(set_baud, 20000);
	rx_time_out = SIRFUART_RECV_TIMEOUT_VALUE(rx_time_out);
	txfifo_op_reg = rd_regl(port, ureg->sirfsoc_tx_fifo_op);
	wr_regl(port, ureg->sirfsoc_rx_fifo_op, SIRFUART_FIFO_STOP);
	wr_regl(port, ureg->sirfsoc_tx_fifo_op,
			(txfifo_op_reg & ~SIRFUART_FIFO_START));
	if (sirfport->uart_reg->uart_type == SIRF_REAL_UART) {
		config_reg |= SIRFUART_RECV_TIMEOUT(port, rx_time_out);
		wr_regl(port, ureg->sirfsoc_line_ctrl, config_reg);
	} else {
		/*tx frame ctrl*/
		len_val = (data_bit_len - 1) << SIRFSOC_USP_TX_DATA_LEN_OFFSET;
		len_val |= (data_bit_len + 1 + stop_bit_len - 1) <<
				SIRFSOC_USP_TX_FRAME_LEN_OFFSET;
		len_val |= ((data_bit_len - 1) <<
				SIRFSOC_USP_TX_SHIFTER_LEN_OFFSET);
		len_val |= (((clk_div_reg & 0xc00) >> 10) <<
				SIRFSOC_USP_TX_CLK_DIVISOR_OFFSET);
		wr_regl(port, ureg->sirfsoc_tx_frame_ctrl, len_val);
		/*rx frame ctrl*/
		len_val = (data_bit_len - 1) << SIRFSOC_USP_RX_DATA_LEN_OFFSET;
		len_val |= (data_bit_len + 1 + stop_bit_len - 1) <<
				SIRFSOC_USP_RX_FRAME_LEN_OFFSET;
		len_val |= (data_bit_len - 1) <<
				SIRFSOC_USP_RX_SHIFTER_LEN_OFFSET;
		len_val |= (((clk_div_reg & 0xf000) >> 12) <<
				SIRFSOC_USP_RX_CLK_DIVISOR_OFFSET);
		wr_regl(port, ureg->sirfsoc_rx_frame_ctrl, len_val);
		/*async param*/
		wr_regl(port, ureg->sirfsoc_async_param_reg,
			(SIRFUART_RECV_TIMEOUT(port, rx_time_out)) |
			(sample_div_reg & SIRFSOC_USP_ASYNC_DIV2_MASK) <<
			SIRFSOC_USP_ASYNC_DIV2_OFFSET);
	}
	if (IS_DMA_CHAN_VALID(sirfport->tx_dma_no))
		wr_regl(port, ureg->sirfsoc_tx_dma_io_ctrl, SIRFUART_DMA_MODE);
	else
		wr_regl(port, ureg->sirfsoc_tx_dma_io_ctrl, SIRFUART_IO_MODE);
	if (IS_DMA_CHAN_VALID(sirfport->rx_dma_no))
		wr_regl(port, ureg->sirfsoc_rx_dma_io_ctrl, SIRFUART_DMA_MODE);
	else
		wr_regl(port, ureg->sirfsoc_rx_dma_io_ctrl, SIRFUART_IO_MODE);
	/* Reset Rx/Tx FIFO Threshold level for proper baudrate */
	if (set_baud < 1000000)
		threshold_div = 1;
	else
		threshold_div = 2;
	wr_regl(port, ureg->sirfsoc_tx_fifo_ctrl,
				SIRFUART_FIFO_THD(port) / threshold_div);
	wr_regl(port, ureg->sirfsoc_rx_fifo_ctrl,
				SIRFUART_FIFO_THD(port) / threshold_div);
	txfifo_op_reg |= SIRFUART_FIFO_START;
	wr_regl(port, ureg->sirfsoc_tx_fifo_op, txfifo_op_reg);
	uart_update_timeout(port, termios->c_cflag, set_baud);
	sirfsoc_uart_start_rx(port);
	wr_regl(port, ureg->sirfsoc_tx_rx_en, SIRFUART_TX_EN | SIRFUART_RX_EN);
	spin_unlock_irqrestore(&port->lock, flags);
}

static unsigned int sirfsoc_uart_init_tx_dma(struct uart_port *port)
{
	struct sirfsoc_uart_port *sirfport = to_sirfport(port);
	dma_cap_mask_t dma_mask;
	struct dma_slave_config tx_slv_cfg = {
		.dst_maxburst = 2,
	};

	dma_cap_zero(dma_mask);
	dma_cap_set(DMA_SLAVE, dma_mask);
	sirfport->tx_dma_chan = dma_request_channel(dma_mask,
		(dma_filter_fn)sirfsoc_dma_filter_id,
		(void *)sirfport->tx_dma_no);
	if (!sirfport->tx_dma_chan) {
		dev_err(port->dev, "Uart Request Dma Channel Fail %d\n",
					sirfport->tx_dma_no);
		return  -EPROBE_DEFER;
	}
	dmaengine_slave_config(sirfport->tx_dma_chan, &tx_slv_cfg);

	return 0;
}

static unsigned int sirfsoc_uart_init_rx_dma(struct uart_port *port)
{
	struct sirfsoc_uart_port *sirfport = to_sirfport(port);
	dma_cap_mask_t dma_mask;
	int ret;
	int i, j;
	struct dma_slave_config slv_cfg = {
		.src_maxburst = 2,
	};

	dma_cap_zero(dma_mask);
	dma_cap_set(DMA_SLAVE, dma_mask);
	sirfport->rx_dma_chan = dma_request_channel(dma_mask,
					(dma_filter_fn)sirfsoc_dma_filter_id,
					(void *)sirfport->rx_dma_no);
	if (!sirfport->rx_dma_chan) {
		dev_err(port->dev, "Uart Request Dma Channel Fail %d\n",
				sirfport->rx_dma_no);
		ret = -EPROBE_DEFER;
		goto request_err;
	}
	for (i = 0; i < SIRFSOC_RX_LOOP_BUF_CNT; i++) {
		sirfport->rx_dma_items[i].xmit.buf =
			dma_alloc_coherent(port->dev, SIRFSOC_RX_DMA_BUF_SIZE,
			&sirfport->rx_dma_items[i].dma_addr, GFP_KERNEL);
		if (!sirfport->rx_dma_items[i].xmit.buf) {
			dev_err(port->dev, "Uart alloc bufa failed\n");
			ret = -ENOMEM;
			goto alloc_coherent_err;
		}
		sirfport->rx_dma_items[i].xmit.head =
			sirfport->rx_dma_items[i].xmit.tail = 0;
	}
	dmaengine_slave_config(sirfport->rx_dma_chan, &slv_cfg);

	return 0;
alloc_coherent_err:
	for (j = 0; j < i; j++)
		dma_free_coherent(port->dev, SIRFSOC_RX_DMA_BUF_SIZE,
				sirfport->rx_dma_items[j].xmit.buf,
				sirfport->rx_dma_items[j].dma_addr);
	dma_release_channel(sirfport->rx_dma_chan);
request_err:
	return ret;
}

static void sirfsoc_uart_uninit_tx_dma(struct sirfsoc_uart_port *sirfport)
{
	dmaengine_terminate_all(sirfport->tx_dma_chan);
	dma_release_channel(sirfport->tx_dma_chan);
}

static void sirfsoc_uart_uninit_rx_dma(struct sirfsoc_uart_port *sirfport)
{
	int i;
	struct uart_port *port = &sirfport->port;
	dmaengine_terminate_all(sirfport->rx_dma_chan);
	dma_release_channel(sirfport->rx_dma_chan);
	for (i = 0; i < SIRFSOC_RX_LOOP_BUF_CNT; i++)
		dma_free_coherent(port->dev, SIRFSOC_RX_DMA_BUF_SIZE,
				sirfport->rx_dma_items[i].xmit.buf,
				sirfport->rx_dma_items[i].dma_addr);
}

static int sirfsoc_uart_startup(struct uart_port *port)
{
	struct sirfsoc_uart_port *sirfport	= to_sirfport(port);
	struct sirfsoc_register *ureg = &sirfport->uart_reg->uart_reg;
	unsigned int index			= port->line;
	int ret;
	set_irq_flags(port->irq, IRQF_VALID | IRQF_NOAUTOEN);
	ret = request_irq(port->irq,
				sirfsoc_uart_isr,
				0,
				SIRFUART_PORT_NAME,
				sirfport);
	if (ret != 0) {
		dev_err(port->dev, "UART%d request IRQ line (%d) failed.\n",
							index, port->irq);
		goto irq_err;
	}

	/* initial hardware settings */
	wr_regl(port, ureg->sirfsoc_tx_dma_io_ctrl,
		rd_regl(port, ureg->sirfsoc_tx_dma_io_ctrl) |
		SIRFUART_IO_MODE);
	wr_regl(port, ureg->sirfsoc_rx_dma_io_ctrl,
		rd_regl(port, ureg->sirfsoc_rx_dma_io_ctrl) |
		SIRFUART_IO_MODE);
	wr_regl(port, ureg->sirfsoc_tx_dma_io_len, 0);
	wr_regl(port, ureg->sirfsoc_rx_dma_io_len, 0);
	wr_regl(port, ureg->sirfsoc_tx_rx_en, SIRFUART_RX_EN | SIRFUART_TX_EN);
	if (sirfport->uart_reg->uart_type == SIRF_USP_UART)
		wr_regl(port, ureg->sirfsoc_mode1,
			SIRFSOC_USP_ENDIAN_CTRL_LSBF |
			SIRFSOC_USP_EN);
	wr_regl(port, ureg->sirfsoc_tx_fifo_op, SIRFUART_FIFO_RESET);
	wr_regl(port, ureg->sirfsoc_tx_fifo_op, 0);
	wr_regl(port, ureg->sirfsoc_rx_fifo_op, SIRFUART_FIFO_RESET);
	wr_regl(port, ureg->sirfsoc_rx_fifo_op, 0);
	wr_regl(port, ureg->sirfsoc_tx_fifo_ctrl, SIRFUART_FIFO_THD(port));
	wr_regl(port, ureg->sirfsoc_rx_fifo_ctrl, SIRFUART_FIFO_THD(port));

	if (IS_DMA_CHAN_VALID(sirfport->rx_dma_no)) {
		ret = sirfsoc_uart_init_rx_dma(port);
		if (ret)
			goto init_rx_err;
		wr_regl(port, ureg->sirfsoc_rx_fifo_level_chk,
				SIRFUART_RX_FIFO_CHK_SC(port->line, 0x4) |
				SIRFUART_RX_FIFO_CHK_LC(port->line, 0xe) |
				SIRFUART_RX_FIFO_CHK_HC(port->line, 0x1b));
	}
	if (IS_DMA_CHAN_VALID(sirfport->tx_dma_no)) {
		sirfsoc_uart_init_tx_dma(port);
		sirfport->tx_dma_state = TX_DMA_IDLE;
		wr_regl(port, ureg->sirfsoc_tx_fifo_level_chk,
				SIRFUART_TX_FIFO_CHK_SC(port->line, 0x1b) |
				SIRFUART_TX_FIFO_CHK_LC(port->line, 0xe) |
				SIRFUART_TX_FIFO_CHK_HC(port->line, 0x4));
	}
	sirfport->ms_enabled = false;
	if (sirfport->uart_reg->uart_type == SIRF_USP_UART &&
		sirfport->hw_flow_ctrl) {
		set_irq_flags(gpio_to_irq(sirfport->cts_gpio),
			IRQF_VALID | IRQF_NOAUTOEN);
		ret = request_irq(gpio_to_irq(sirfport->cts_gpio),
			sirfsoc_uart_usp_cts_handler, IRQF_TRIGGER_FALLING |
			IRQF_TRIGGER_RISING, "usp_cts_irq", sirfport);
		if (ret != 0) {
			dev_err(port->dev, "UART-USP:request gpio irq fail\n");
			goto init_rx_err;
		}
	}

	enable_irq(port->irq);

	return 0;
init_rx_err:
	free_irq(port->irq, sirfport);
irq_err:
	return ret;
}

static void sirfsoc_uart_shutdown(struct uart_port *port)
{
	struct sirfsoc_uart_port *sirfport = to_sirfport(port);
	struct sirfsoc_register *ureg = &sirfport->uart_reg->uart_reg;
	if (!sirfport->is_marco)
		wr_regl(port, ureg->sirfsoc_int_en_reg, 0);
	else
		wr_regl(port, SIRFUART_INT_EN_CLR, ~0UL);

	free_irq(port->irq, sirfport);
	if (sirfport->ms_enabled)
		sirfsoc_uart_disable_ms(port);
	if (sirfport->uart_reg->uart_type == SIRF_USP_UART &&
			sirfport->hw_flow_ctrl) {
		gpio_set_value(sirfport->rts_gpio, 1);
		free_irq(gpio_to_irq(sirfport->cts_gpio), sirfport);
	}
	if (IS_DMA_CHAN_VALID(sirfport->rx_dma_no))
		sirfsoc_uart_uninit_rx_dma(sirfport);
	if (IS_DMA_CHAN_VALID(sirfport->tx_dma_no)) {
		sirfsoc_uart_uninit_tx_dma(sirfport);
		sirfport->tx_dma_state = TX_DMA_IDLE;
	}
}

static const char *sirfsoc_uart_type(struct uart_port *port)
{
	return port->type == SIRFSOC_PORT_TYPE ? SIRFUART_PORT_NAME : NULL;
}

static int sirfsoc_uart_request_port(struct uart_port *port)
{
	struct sirfsoc_uart_port *sirfport = to_sirfport(port);
	struct sirfsoc_uart_param *uart_param = &sirfport->uart_reg->uart_param;
	void *ret;
	ret = request_mem_region(port->mapbase,
		SIRFUART_MAP_SIZE, uart_param->port_name);
	return ret ? 0 : -EBUSY;
}

static void sirfsoc_uart_release_port(struct uart_port *port)
{
	release_mem_region(port->mapbase, SIRFUART_MAP_SIZE);
}

static void sirfsoc_uart_config_port(struct uart_port *port, int flags)
{
	if (flags & UART_CONFIG_TYPE) {
		port->type = SIRFSOC_PORT_TYPE;
		sirfsoc_uart_request_port(port);
	}
}

static struct uart_ops sirfsoc_uart_ops = {
	.tx_empty	= sirfsoc_uart_tx_empty,
	.get_mctrl	= sirfsoc_uart_get_mctrl,
	.set_mctrl	= sirfsoc_uart_set_mctrl,
	.stop_tx	= sirfsoc_uart_stop_tx,
	.start_tx	= sirfsoc_uart_start_tx,
	.stop_rx	= sirfsoc_uart_stop_rx,
	.enable_ms	= sirfsoc_uart_enable_ms,
	.break_ctl	= sirfsoc_uart_break_ctl,
	.startup	= sirfsoc_uart_startup,
	.shutdown	= sirfsoc_uart_shutdown,
	.set_termios	= sirfsoc_uart_set_termios,
	.type		= sirfsoc_uart_type,
	.release_port	= sirfsoc_uart_release_port,
	.request_port	= sirfsoc_uart_request_port,
	.config_port	= sirfsoc_uart_config_port,
};

#ifdef CONFIG_SERIAL_SIRFSOC_CONSOLE
static int __init
sirfsoc_uart_console_setup(struct console *co, char *options)
{
	unsigned int baud = 115200;
	unsigned int bits = 8;
	unsigned int parity = 'n';
	unsigned int flow = 'n';
	struct uart_port *port = &sirfsoc_uart_ports[co->index].port;
	struct sirfsoc_uart_port *sirfport = to_sirfport(port);
	struct sirfsoc_register *ureg = &sirfport->uart_reg->uart_reg;
	if (co->index < 0 || co->index >= SIRFSOC_UART_NR)
		return -EINVAL;

	if (!port->mapbase)
		return -ENODEV;

	/* enable usp in mode1 register */
	if (sirfport->uart_reg->uart_type == SIRF_USP_UART)
		wr_regl(port, ureg->sirfsoc_mode1, SIRFSOC_USP_EN |
				SIRFSOC_USP_ENDIAN_CTRL_LSBF);
	if (options)
		uart_parse_options(options, &baud, &parity, &bits, &flow);
	port->cons = co;

	/* default console tx/rx transfer using io mode */
	sirfport->rx_dma_no = UNVALID_DMA_CHAN;
	sirfport->tx_dma_no = UNVALID_DMA_CHAN;
	return uart_set_options(port, co, baud, parity, bits, flow);
}

static void sirfsoc_uart_console_putchar(struct uart_port *port, int ch)
{
	struct sirfsoc_uart_port *sirfport = to_sirfport(port);
	struct sirfsoc_register *ureg = &sirfport->uart_reg->uart_reg;
	struct sirfsoc_fifo_status *ufifo_st = &sirfport->uart_reg->fifo_status;
	while (rd_regl(port,
		ureg->sirfsoc_tx_fifo_status) & ufifo_st->ff_full(port->line))
		cpu_relax();
	wr_regb(port, ureg->sirfsoc_tx_fifo_data, ch);
}

static void sirfsoc_uart_console_write(struct console *co, const char *s,
							unsigned int count)
{
	struct uart_port *port = &sirfsoc_uart_ports[co->index].port;
	uart_console_write(port, s, count, sirfsoc_uart_console_putchar);
}

static struct console sirfsoc_uart_console = {
	.name		= SIRFSOC_UART_NAME,
	.device		= uart_console_device,
	.flags		= CON_PRINTBUFFER,
	.index		= -1,
	.write		= sirfsoc_uart_console_write,
	.setup		= sirfsoc_uart_console_setup,
	.data           = &sirfsoc_uart_drv,
};

static int __init sirfsoc_uart_console_init(void)
{
	register_console(&sirfsoc_uart_console);
	return 0;
}
console_initcall(sirfsoc_uart_console_init);
#endif

static struct uart_driver sirfsoc_uart_drv = {
	.owner		= THIS_MODULE,
	.driver_name	= SIRFUART_PORT_NAME,
	.nr		= SIRFSOC_UART_NR,
	.dev_name	= SIRFSOC_UART_NAME,
	.major		= SIRFSOC_UART_MAJOR,
	.minor		= SIRFSOC_UART_MINOR,
#ifdef CONFIG_SERIAL_SIRFSOC_CONSOLE
	.cons			= &sirfsoc_uart_console,
#else
	.cons			= NULL,
#endif
};

static struct of_device_id sirfsoc_uart_ids[] = {
	{ .compatible = "sirf,prima2-uart", .data = &sirfsoc_uart,},
	{ .compatible = "sirf,marco-uart", .data = &sirfsoc_uart},
	{ .compatible = "sirf,prima2-usp-uart", .data = &sirfsoc_usp},
	{}
};
MODULE_DEVICE_TABLE(of, sirfsoc_uart_ids);

static int sirfsoc_uart_probe(struct platform_device *pdev)
{
	struct sirfsoc_uart_port *sirfport;
	struct uart_port *port;
	struct resource *res;
	int ret;
	const struct of_device_id *match;

	match = of_match_node(sirfsoc_uart_ids, pdev->dev.of_node);
	if (of_property_read_u32(pdev->dev.of_node, "cell-index", &pdev->id)) {
		dev_err(&pdev->dev,
			"Unable to find cell-index in uart node.\n");
		ret = -EFAULT;
		goto err;
	}
	if (of_device_is_compatible(pdev->dev.of_node, "sirf,prima2-usp-uart"))
		pdev->id += ((struct sirfsoc_uart_register *)
				match->data)->uart_param.register_uart_nr;
	sirfport = &sirfsoc_uart_ports[pdev->id];
	port = &sirfport->port;
	port->dev = &pdev->dev;
	port->private_data = sirfport;
	sirfport->uart_reg = (struct sirfsoc_uart_register *)match->data;

	sirfport->hw_flow_ctrl = of_property_read_bool(pdev->dev.of_node,
		"sirf,uart-has-rtscts");
	if (of_device_is_compatible(pdev->dev.of_node, "sirf,prima2-uart")) {
		sirfport->uart_reg->uart_type = SIRF_REAL_UART;
		if (of_property_read_u32(pdev->dev.of_node,
				"sirf,uart-dma-rx-channel",
				&sirfport->rx_dma_no))
			sirfport->rx_dma_no = UNVALID_DMA_CHAN;
		if (of_property_read_u32(pdev->dev.of_node,
				"sirf,uart-dma-tx-channel",
				&sirfport->tx_dma_no))
			sirfport->tx_dma_no = UNVALID_DMA_CHAN;
	}
	if (of_device_is_compatible(pdev->dev.of_node, "sirf,prima2-usp-uart")) {
		sirfport->uart_reg->uart_type =	SIRF_USP_UART;
		if (of_property_read_u32(pdev->dev.of_node,
				"sirf,usp-dma-rx-channel",
				&sirfport->rx_dma_no))
			sirfport->rx_dma_no = UNVALID_DMA_CHAN;
		if (of_property_read_u32(pdev->dev.of_node,
				"sirf,usp-dma-tx-channel",
				&sirfport->tx_dma_no))
			sirfport->tx_dma_no = UNVALID_DMA_CHAN;
		if (!sirfport->hw_flow_ctrl)
			goto usp_no_flow_control;
		if (of_find_property(pdev->dev.of_node, "cts-gpios", NULL))
			sirfport->cts_gpio = of_get_named_gpio(
					pdev->dev.of_node, "cts-gpios", 0);
		else
			sirfport->cts_gpio = -1;
		if (of_find_property(pdev->dev.of_node, "rts-gpios", NULL))
			sirfport->rts_gpio = of_get_named_gpio(
					pdev->dev.of_node, "rts-gpios", 0);
		else
			sirfport->rts_gpio = -1;

		if ((!gpio_is_valid(sirfport->cts_gpio) ||
			 !gpio_is_valid(sirfport->rts_gpio))) {
			ret = -EINVAL;
			dev_err(&pdev->dev,
				"Usp flow control must have cts and rts gpio");
			goto err;
		}
		ret = devm_gpio_request(&pdev->dev, sirfport->cts_gpio,
				"usp-cts-gpio");
		if (ret) {
			dev_err(&pdev->dev, "Unable request cts gpio");
			goto err;
		}
		gpio_direction_input(sirfport->cts_gpio);
		ret = devm_gpio_request(&pdev->dev, sirfport->rts_gpio,
				"usp-rts-gpio");
		if (ret) {
			dev_err(&pdev->dev, "Unable request rts gpio");
			goto err;
		}
		gpio_direction_output(sirfport->rts_gpio, 1);
	}
usp_no_flow_control:
	if (of_device_is_compatible(pdev->dev.of_node, "sirf,marco-uart"))
		sirfport->is_marco = true;

	if (of_property_read_u32(pdev->dev.of_node,
			"fifosize",
			&port->fifosize)) {
		dev_err(&pdev->dev,
			"Unable to find fifosize in uart node.\n");
		ret = -EFAULT;
		goto err;
	}

	res = platform_get_resource(pdev, IORESOURCE_MEM, 0);
	if (res == NULL) {
		dev_err(&pdev->dev, "Insufficient resources.\n");
		ret = -EFAULT;
		goto err;
	}
	spin_lock_init(&sirfport->rx_lock);
	spin_lock_init(&sirfport->tx_lock);
	tasklet_init(&sirfport->rx_dma_complete_tasklet,
			sirfsoc_uart_rx_dma_complete_tl, (unsigned long)sirfport);
	tasklet_init(&sirfport->rx_tmo_process_tasklet,
			sirfsoc_rx_tmo_process_tl, (unsigned long)sirfport);
	port->mapbase = res->start;
	port->membase = devm_ioremap(&pdev->dev, res->start, resource_size(res));
	if (!port->membase) {
		dev_err(&pdev->dev, "Cannot remap resource.\n");
		ret = -ENOMEM;
		goto err;
	}
	res = platform_get_resource(pdev, IORESOURCE_IRQ, 0);
	if (res == NULL) {
		dev_err(&pdev->dev, "Insufficient resources.\n");
		ret = -EFAULT;
		goto err;
	}
	port->irq = res->start;

	sirfport->clk = clk_get(&pdev->dev, NULL);
	if (IS_ERR(sirfport->clk)) {
		ret = PTR_ERR(sirfport->clk);
		goto err;
	}
	clk_prepare_enable(sirfport->clk);
	port->uartclk = clk_get_rate(sirfport->clk);

	port->ops = &sirfsoc_uart_ops;
	spin_lock_init(&port->lock);

	platform_set_drvdata(pdev, sirfport);
	ret = uart_add_one_port(&sirfsoc_uart_drv, port);
	if (ret != 0) {
		dev_err(&pdev->dev, "Cannot add UART port(%d).\n", pdev->id);
		goto port_err;
	}

	return 0;

port_err:
	clk_disable_unprepare(sirfport->clk);
	clk_put(sirfport->clk);
err:
	return ret;
}

static int sirfsoc_uart_remove(struct platform_device *pdev)
{
	struct sirfsoc_uart_port *sirfport = platform_get_drvdata(pdev);
	struct uart_port *port = &sirfport->port;
	clk_disable_unprepare(sirfport->clk);
	clk_put(sirfport->clk);
	uart_remove_one_port(&sirfsoc_uart_drv, port);
	return 0;
}

static int
sirfsoc_uart_suspend(struct platform_device *pdev, pm_message_t state)
{
	struct sirfsoc_uart_port *sirfport = platform_get_drvdata(pdev);
	struct uart_port *port = &sirfport->port;
	uart_suspend_port(&sirfsoc_uart_drv, port);
	return 0;
}

static int sirfsoc_uart_resume(struct platform_device *pdev)
{
	struct sirfsoc_uart_port *sirfport = platform_get_drvdata(pdev);
	struct uart_port *port = &sirfport->port;
	uart_resume_port(&sirfsoc_uart_drv, port);
	return 0;
}

static struct platform_driver sirfsoc_uart_driver = {
	.probe		= sirfsoc_uart_probe,
	.remove		= sirfsoc_uart_remove,
	.suspend	= sirfsoc_uart_suspend,
	.resume		= sirfsoc_uart_resume,
	.driver		= {
		.name	= SIRFUART_PORT_NAME,
		.owner	= THIS_MODULE,
		.of_match_table = sirfsoc_uart_ids,
	},
};

static int __init sirfsoc_uart_init(void)
{
	int ret = 0;

	ret = uart_register_driver(&sirfsoc_uart_drv);
	if (ret)
		goto out;

	ret = platform_driver_register(&sirfsoc_uart_driver);
	if (ret)
		uart_unregister_driver(&sirfsoc_uart_drv);
out:
	return ret;
}
module_init(sirfsoc_uart_init);

static void __exit sirfsoc_uart_exit(void)
{
	platform_driver_unregister(&sirfsoc_uart_driver);
	uart_unregister_driver(&sirfsoc_uart_drv);
}
module_exit(sirfsoc_uart_exit);

MODULE_LICENSE("GPL v2");
MODULE_AUTHOR("Bin Shi <Bin.Shi@csr.com>, Rong Wang<Rong.Wang@csr.com>");
MODULE_DESCRIPTION("CSR SiRFprimaII Uart Driver");<|MERGE_RESOLUTION|>--- conflicted
+++ resolved
@@ -529,11 +529,7 @@
 	while (sirfport->rx_completed != sirfport->rx_issued) {
 		sirfsoc_uart_insert_rx_buf_to_tty(sirfport,
 					SIRFSOC_RX_DMA_BUF_SIZE);
-<<<<<<< HEAD
-		sirfsoc_rx_submit_one_dma_desc(port, sirfport->rx_completed++);
-=======
 		sirfport->rx_completed++;
->>>>>>> d8ec26d7
 		sirfport->rx_completed %= SIRFSOC_RX_LOOP_BUF_CNT;
 	}
 	count = CIRC_CNT(sirfport->rx_dma_items[sirfport->rx_issued].xmit.head,
@@ -710,26 +706,19 @@
 {
 	struct sirfsoc_uart_port *sirfport = (struct sirfsoc_uart_port *)param;
 	struct uart_port *port = &sirfport->port;
-<<<<<<< HEAD
-=======
 	struct sirfsoc_register *ureg = &sirfport->uart_reg->uart_reg;
 	struct sirfsoc_int_en *uint_en = &sirfport->uart_reg->uart_int_en;
->>>>>>> d8ec26d7
 	unsigned long flags;
 	spin_lock_irqsave(&sirfport->rx_lock, flags);
 	while (sirfport->rx_completed != sirfport->rx_issued) {
 		sirfsoc_uart_insert_rx_buf_to_tty(sirfport,
 					SIRFSOC_RX_DMA_BUF_SIZE);
-<<<<<<< HEAD
-		sirfsoc_rx_submit_one_dma_desc(port, sirfport->rx_completed++);
-=======
 		if (rd_regl(port, ureg->sirfsoc_int_en_reg) &
 				uint_en->sirfsoc_rx_timeout_en)
 			sirfsoc_rx_submit_one_dma_desc(port,
 					sirfport->rx_completed++);
 		else
 			sirfport->rx_completed++;
->>>>>>> d8ec26d7
 		sirfport->rx_completed %= SIRFSOC_RX_LOOP_BUF_CNT;
 	}
 	spin_unlock_irqrestore(&sirfport->rx_lock, flags);
