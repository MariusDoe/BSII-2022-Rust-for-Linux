--- conflicted
+++ resolved
@@ -113,10 +113,7 @@
 	recvr_type_dj,
 	recvr_type_hidpp,
 	recvr_type_gaming_hidpp,
-<<<<<<< HEAD
-=======
 	recvr_type_mouse_only,
->>>>>>> 4b972a01
 	recvr_type_27mhz,
 	recvr_type_bluetooth,
 };
@@ -867,11 +864,13 @@
 	kfifo_in(&djrcv_dev->notif_fifo, &workitem, sizeof(workitem));
 	schedule_work(&djrcv_dev->work);
 }
-<<<<<<< HEAD
-
-static void logi_hidpp_dev_conn_notif_equad(struct hidpp_event *hidpp_report,
+
+static void logi_hidpp_dev_conn_notif_equad(struct hid_device *hdev,
+					    struct hidpp_event *hidpp_report,
 					    struct dj_workitem *workitem)
 {
+	struct dj_receiver_dev *djrcv_dev = hid_get_drvdata(hdev);
+
 	workitem->type = WORKITEM_TYPE_PAIRED;
 	workitem->device_type = hidpp_report->params[HIDPP_PARAM_DEVICE_INFO] &
 				HIDPP_DEVICE_TYPE_MASK;
@@ -885,52 +884,6 @@
 		break;
 	case REPORT_TYPE_MOUSE:
 		workitem->reports_supported |= STD_MOUSE | HIDPP;
-		break;
-	}
-}
-
-static void logi_hidpp_dev_conn_notif_27mhz(struct hid_device *hdev,
-					    struct hidpp_event *hidpp_report,
-					    struct dj_workitem *workitem)
-{
-	workitem->type = WORKITEM_TYPE_PAIRED;
-	workitem->quad_id_lsb = hidpp_report->params[HIDPP_PARAM_27MHZ_DEVID];
-	switch (hidpp_report->device_index) {
-	case 1: /* Index 1 is always a mouse */
-	case 2: /* Index 2 is always a mouse */
-		workitem->device_type = HIDPP_DEVICE_TYPE_MOUSE;
-		workitem->reports_supported |= STD_MOUSE | HIDPP;
-		break;
-	case 3: /* Index 3 is always the keyboard */
-	case 4: /* Index 4 is used for an optional separate numpad */
-		workitem->device_type = HIDPP_DEVICE_TYPE_KEYBOARD;
-		workitem->reports_supported |= STD_KEYBOARD | MULTIMEDIA |
-					       POWER_KEYS | HIDPP;
-		break;
-	default:
-		hid_warn(hdev, "%s: unexpected device-index %d", __func__,
-			 hidpp_report->device_index);
-=======
-
-static void logi_hidpp_dev_conn_notif_equad(struct hid_device *hdev,
-					    struct hidpp_event *hidpp_report,
-					    struct dj_workitem *workitem)
-{
-	struct dj_receiver_dev *djrcv_dev = hid_get_drvdata(hdev);
-
-	workitem->type = WORKITEM_TYPE_PAIRED;
-	workitem->device_type = hidpp_report->params[HIDPP_PARAM_DEVICE_INFO] &
-				HIDPP_DEVICE_TYPE_MASK;
-	workitem->quad_id_msb = hidpp_report->params[HIDPP_PARAM_EQUAD_MSB];
-	workitem->quad_id_lsb = hidpp_report->params[HIDPP_PARAM_EQUAD_LSB];
-	switch (workitem->device_type) {
-	case REPORT_TYPE_KEYBOARD:
-		workitem->reports_supported |= STD_KEYBOARD | MULTIMEDIA |
-					       POWER_KEYS | MEDIA_CENTER |
-					       HIDPP;
-		break;
-	case REPORT_TYPE_MOUSE:
-		workitem->reports_supported |= STD_MOUSE | HIDPP;
 		if (djrcv_dev->type == recvr_type_mouse_only)
 			workitem->reports_supported |= MULTIMEDIA;
 		break;
@@ -1016,83 +969,6 @@
 	case 0x0c:
 		device_type = "eQUAD Lightspeed";
 		logi_hidpp_dev_conn_notif_equad(hdev, hidpp_report, &workitem);
-		workitem.reports_supported |= STD_KEYBOARD;
-		break;
-	}
-
-	if (workitem.type == WORKITEM_TYPE_EMPTY) {
-		hid_warn(hdev,
-			 "unusable device of type %s (0x%02x) connected on slot %d",
-			 device_type,
-			 hidpp_report->params[HIDPP_PARAM_PROTO_TYPE],
-			 hidpp_report->device_index);
-		return;
->>>>>>> 4b972a01
-	}
-
-	hid_info(hdev, "device of type %s (0x%02x) connected on slot %d",
-		 device_type, hidpp_report->params[HIDPP_PARAM_PROTO_TYPE],
-		 hidpp_report->device_index);
-
-	kfifo_in(&djrcv_dev->notif_fifo, &workitem, sizeof(workitem));
-	schedule_work(&djrcv_dev->work);
-}
-
-static void logi_hidpp_recv_queue_notif(struct hid_device *hdev,
-					struct hidpp_event *hidpp_report)
-{
-	/* We are called from atomic context (tasklet && djrcv->lock held) */
-	struct dj_receiver_dev *djrcv_dev = hid_get_drvdata(hdev);
-	const char *device_type = "UNKNOWN";
-	struct dj_workitem workitem = {
-		.type = WORKITEM_TYPE_EMPTY,
-		.device_index = hidpp_report->device_index,
-	};
-
-	switch (hidpp_report->params[HIDPP_PARAM_PROTO_TYPE]) {
-	case 0x01:
-		device_type = "Bluetooth";
-		/* Bluetooth connect packet contents is the same as (e)QUAD */
-		logi_hidpp_dev_conn_notif_equad(hidpp_report, &workitem);
-		if (!(hidpp_report->params[HIDPP_PARAM_DEVICE_INFO] &
-						HIDPP_MANUFACTURER_MASK)) {
-			hid_info(hdev, "Non Logitech device connected on slot %d\n",
-				 hidpp_report->device_index);
-			workitem.reports_supported &= ~HIDPP;
-		}
-		break;
-	case 0x02:
-		device_type = "27 Mhz";
-		logi_hidpp_dev_conn_notif_27mhz(hdev, hidpp_report, &workitem);
-		break;
-	case 0x03:
-		device_type = "QUAD or eQUAD";
-		logi_hidpp_dev_conn_notif_equad(hidpp_report, &workitem);
-		break;
-	case 0x04:
-		device_type = "eQUAD step 4 DJ";
-		logi_hidpp_dev_conn_notif_equad(hidpp_report, &workitem);
-		break;
-	case 0x05:
-		device_type = "DFU Lite";
-		break;
-	case 0x06:
-		device_type = "eQUAD step 4 Lite";
-		logi_hidpp_dev_conn_notif_equad(hidpp_report, &workitem);
-		break;
-	case 0x07:
-		device_type = "eQUAD step 4 Gaming";
-		break;
-	case 0x08:
-		device_type = "eQUAD step 4 for gamepads";
-		break;
-	case 0x0a:
-		device_type = "eQUAD nano Lite";
-		logi_hidpp_dev_conn_notif_equad(hidpp_report, &workitem);
-		break;
-	case 0x0c:
-		device_type = "eQUAD Lightspeed";
-		logi_hidpp_dev_conn_notif_equad(hidpp_report, &workitem);
 		workitem.reports_supported |= STD_KEYBOARD;
 		break;
 	}
@@ -1443,12 +1319,8 @@
 	if (djdev->reports_supported & STD_MOUSE) {
 		dbg_hid("%s: sending a mouse descriptor, reports_supported: %llx\n",
 			__func__, djdev->reports_supported);
-<<<<<<< HEAD
-		if (djdev->dj_receiver_dev->type == recvr_type_gaming_hidpp)
-=======
 		if (djdev->dj_receiver_dev->type == recvr_type_gaming_hidpp ||
 		    djdev->dj_receiver_dev->type == recvr_type_mouse_only)
->>>>>>> 4b972a01
 			rdcat(rdesc, &rsize, mse_high_res_descriptor,
 			      sizeof(mse_high_res_descriptor));
 		else if (djdev->dj_receiver_dev->type == recvr_type_27mhz)
@@ -1691,17 +1563,6 @@
 			data[0] = data[1];
 			data[1] = 0;
 		}
-<<<<<<< HEAD
-		/* The 27 MHz mouse-only receiver sends unnumbered mouse data */
-		if (djrcv_dev->unnumbered_application == HID_GD_MOUSE &&
-		    size == 6) {
-			u8 mouse_report[7];
-
-			/* Prepend report id */
-			mouse_report[0] = REPORT_TYPE_MOUSE;
-			memcpy(mouse_report + 1, data, 6);
-			logi_dj_recv_forward_input_report(hdev, mouse_report, 7);
-=======
 		/*
 		 * Mouse-only receivers send unnumbered mouse data. The 27 MHz
 		 * receiver uses 6 byte packets, the nano receiver 8 bytes.
@@ -1715,7 +1576,6 @@
 			memcpy(mouse_report + 1, data, size);
 			logi_dj_recv_forward_input_report(hdev, mouse_report,
 							  size + 1);
->>>>>>> 4b972a01
 		}
 
 		return false;
@@ -1786,10 +1646,7 @@
 	case recvr_type_dj:		no_dj_interfaces = 3; break;
 	case recvr_type_hidpp:		no_dj_interfaces = 2; break;
 	case recvr_type_gaming_hidpp:	no_dj_interfaces = 3; break;
-<<<<<<< HEAD
-=======
 	case recvr_type_mouse_only:	no_dj_interfaces = 2; break;
->>>>>>> 4b972a01
 	case recvr_type_27mhz:		no_dj_interfaces = 2; break;
 	case recvr_type_bluetooth:	no_dj_interfaces = 2; break;
 	}
@@ -1963,17 +1820,10 @@
 	{HID_USB_DEVICE(USB_VENDOR_ID_LOGITECH,
 		USB_DEVICE_ID_LOGITECH_UNIFYING_RECEIVER_2),
 	 .driver_data = recvr_type_dj},
-<<<<<<< HEAD
-	{ /* Logitech Nano (non DJ) receiver */
-	  HID_USB_DEVICE(USB_VENDOR_ID_LOGITECH,
-			 USB_DEVICE_ID_LOGITECH_NANO_RECEIVER),
-	 .driver_data = recvr_type_hidpp},
-=======
 	{ /* Logitech Nano mouse only receiver */
 	  HID_USB_DEVICE(USB_VENDOR_ID_LOGITECH,
 			 USB_DEVICE_ID_LOGITECH_NANO_RECEIVER),
 	 .driver_data = recvr_type_mouse_only},
->>>>>>> 4b972a01
 	{ /* Logitech Nano (non DJ) receiver */
 	  HID_USB_DEVICE(USB_VENDOR_ID_LOGITECH,
 			 USB_DEVICE_ID_LOGITECH_NANO_RECEIVER_2),
@@ -1998,8 +1848,6 @@
 	  HID_USB_DEVICE(USB_VENDOR_ID_LOGITECH,
 		0xc70a),
 	 .driver_data = recvr_type_bluetooth},
-<<<<<<< HEAD
-=======
 	{ /* Logitech MX5500 HID++ / bluetooth receiver keyboard intf. */
 	  HID_USB_DEVICE(USB_VENDOR_ID_LOGITECH,
 		0xc71b),
@@ -2008,7 +1856,6 @@
 	  HID_USB_DEVICE(USB_VENDOR_ID_LOGITECH,
 		0xc71c),
 	 .driver_data = recvr_type_bluetooth},
->>>>>>> 4b972a01
 	{}
 };
 
