// SPDX-License-Identifier: GPL-2.0-only
/*
 * aQuantia Corporation Network Driver
 * Copyright (C) 2014-2019 aQuantia Corporation. All rights reserved
 */

/* File hw_atl_utils.c: Definition of common functions for Atlantic hardware
 * abstraction layer.
 */

#include "../aq_nic.h"
#include "../aq_hw_utils.h"
#include "hw_atl_utils.h"
#include "hw_atl_llh.h"
#include "hw_atl_llh_internal.h"

#include <linux/random.h>

#define HW_ATL_UCP_0X370_REG    0x0370U

#define HW_ATL_MIF_CMD          0x0200U
#define HW_ATL_MIF_ADDR         0x0208U
#define HW_ATL_MIF_VAL          0x020CU

#define HW_ATL_RPC_CONTROL_ADR  0x0338U
#define HW_ATL_RPC_STATE_ADR    0x033CU

#define HW_ATL_MPI_FW_VERSION	0x18
#define HW_ATL_MPI_CONTROL_ADR  0x0368U
#define HW_ATL_MPI_STATE_ADR    0x036CU

#define HW_ATL_MPI_STATE_MSK      0x00FFU
#define HW_ATL_MPI_STATE_SHIFT    0U
#define HW_ATL_MPI_SPEED_MSK      0x00FF0000U
#define HW_ATL_MPI_SPEED_SHIFT    16U
#define HW_ATL_MPI_DIRTY_WAKE_MSK 0x02000000U

#define HW_ATL_MPI_DAISY_CHAIN_STATUS	0x704
#define HW_ATL_MPI_BOOT_EXIT_CODE	0x388

#define HW_ATL_MAC_PHY_CONTROL	0x4000
#define HW_ATL_MAC_PHY_MPI_RESET_BIT 0x1D

#define HW_ATL_FW_VER_1X 0x01050006U
#define HW_ATL_FW_VER_2X 0x02000000U
#define HW_ATL_FW_VER_3X 0x03000000U

#define FORCE_FLASHLESS 0

enum mcp_area {
	MCP_AREA_CONFIG = 0x80000000,
	MCP_AREA_SETTINGS = 0x20000000,
};

static int hw_atl_utils_ver_match(u32 ver_expected, u32 ver_actual);

static int hw_atl_utils_mpi_set_state(struct aq_hw_s *self,
				      enum hal_atl_utils_fw_state_e state);

static u32 hw_atl_utils_get_mpi_mbox_tid(struct aq_hw_s *self);
static u32 hw_atl_utils_mpi_get_state(struct aq_hw_s *self);
static u32 hw_atl_utils_mif_cmd_get(struct aq_hw_s *self);
static u32 hw_atl_utils_mif_addr_get(struct aq_hw_s *self);
static u32 hw_atl_utils_rpc_state_get(struct aq_hw_s *self);

int hw_atl_utils_initfw(struct aq_hw_s *self, const struct aq_fw_ops **fw_ops)
{
	int err = 0;

	err = hw_atl_utils_soft_reset(self);
	if (err)
		return err;

	hw_atl_utils_hw_chip_features_init(self,
					   &self->chip_features);

	hw_atl_utils_get_fw_version(self, &self->fw_ver_actual);

	if (hw_atl_utils_ver_match(HW_ATL_FW_VER_1X,
				   self->fw_ver_actual) == 0) {
		*fw_ops = &aq_fw_1x_ops;
	} else if (hw_atl_utils_ver_match(HW_ATL_FW_VER_2X,
					  self->fw_ver_actual) == 0) {
		*fw_ops = &aq_fw_2x_ops;
	} else if (hw_atl_utils_ver_match(HW_ATL_FW_VER_3X,
					  self->fw_ver_actual) == 0) {
		*fw_ops = &aq_fw_2x_ops;
	} else {
		aq_pr_err("Bad FW version detected: %x\n",
			  self->fw_ver_actual);
		return -EOPNOTSUPP;
	}
	self->aq_fw_ops = *fw_ops;
	err = self->aq_fw_ops->init(self);

	return err;
}

static int hw_atl_utils_soft_reset_flb(struct aq_hw_s *self)
{
	u32 gsr, val;
	int k = 0;

	aq_hw_write_reg(self, 0x404, 0x40e1);
	AQ_HW_SLEEP(50);

	/* Cleanup SPI */
	val = aq_hw_read_reg(self, 0x53C);
	aq_hw_write_reg(self, 0x53C, val | 0x10);

	gsr = aq_hw_read_reg(self, HW_ATL_GLB_SOFT_RES_ADR);
	aq_hw_write_reg(self, HW_ATL_GLB_SOFT_RES_ADR, (gsr & 0xBFFF) | 0x8000);

	/* Kickstart MAC */
	aq_hw_write_reg(self, 0x404, 0x80e0);
	aq_hw_write_reg(self, 0x32a8, 0x0);
	aq_hw_write_reg(self, 0x520, 0x1);

	/* Reset SPI again because of possible interrupted SPI burst */
	val = aq_hw_read_reg(self, 0x53C);
	aq_hw_write_reg(self, 0x53C, val | 0x10);
	AQ_HW_SLEEP(10);
	/* Clear SPI reset state */
	aq_hw_write_reg(self, 0x53C, val & ~0x10);

	aq_hw_write_reg(self, 0x404, 0x180e0);

	for (k = 0; k < 1000; k++) {
		u32 flb_status = aq_hw_read_reg(self,
						HW_ATL_MPI_DAISY_CHAIN_STATUS);

		flb_status = flb_status & 0x10;
		if (flb_status)
			break;
		AQ_HW_SLEEP(10);
	}
	if (k == 1000) {
		aq_pr_err("MAC kickstart failed\n");
		return -EIO;
	}

	/* FW reset */
	aq_hw_write_reg(self, 0x404, 0x80e0);
	AQ_HW_SLEEP(50);
	aq_hw_write_reg(self, 0x3a0, 0x1);

	/* Kickstart PHY - skipped */

	/* Global software reset*/
	hw_atl_rx_rx_reg_res_dis_set(self, 0U);
	hw_atl_tx_tx_reg_res_dis_set(self, 0U);
	aq_hw_write_reg_bit(self, HW_ATL_MAC_PHY_CONTROL,
			    BIT(HW_ATL_MAC_PHY_MPI_RESET_BIT),
			    HW_ATL_MAC_PHY_MPI_RESET_BIT, 0x0);
	gsr = aq_hw_read_reg(self, HW_ATL_GLB_SOFT_RES_ADR);
	aq_hw_write_reg(self, HW_ATL_GLB_SOFT_RES_ADR, (gsr & 0xBFFF) | 0x8000);

	for (k = 0; k < 1000; k++) {
		u32 fw_state = aq_hw_read_reg(self, HW_ATL_MPI_FW_VERSION);

		if (fw_state)
			break;
		AQ_HW_SLEEP(10);
	}
	if (k == 1000) {
		aq_pr_err("FW kickstart failed\n");
		return -EIO;
	}
	/* Old FW requires fixed delay after init */
	AQ_HW_SLEEP(15);

	return 0;
}

static int hw_atl_utils_soft_reset_rbl(struct aq_hw_s *self)
{
	u32 gsr, val, rbl_status;
	int k;

	aq_hw_write_reg(self, 0x404, 0x40e1);
	aq_hw_write_reg(self, 0x3a0, 0x1);
	aq_hw_write_reg(self, 0x32a8, 0x0);

	/* Alter RBL status */
	aq_hw_write_reg(self, 0x388, 0xDEAD);

	/* Cleanup SPI */
	val = aq_hw_read_reg(self, 0x53C);
	aq_hw_write_reg(self, 0x53C, val | 0x10);

	/* Global software reset*/
	hw_atl_rx_rx_reg_res_dis_set(self, 0U);
	hw_atl_tx_tx_reg_res_dis_set(self, 0U);
	aq_hw_write_reg_bit(self, HW_ATL_MAC_PHY_CONTROL,
			    BIT(HW_ATL_MAC_PHY_MPI_RESET_BIT),
			    HW_ATL_MAC_PHY_MPI_RESET_BIT, 0x0);
	gsr = aq_hw_read_reg(self, HW_ATL_GLB_SOFT_RES_ADR);
	aq_hw_write_reg(self, HW_ATL_GLB_SOFT_RES_ADR,
			(gsr & 0xFFFFBFFF) | 0x8000);

	if (FORCE_FLASHLESS)
		aq_hw_write_reg(self, 0x534, 0x0);

	aq_hw_write_reg(self, 0x404, 0x40e0);

	/* Wait for RBL boot */
	for (k = 0; k < 1000; k++) {
		rbl_status = aq_hw_read_reg(self, 0x388) & 0xFFFF;
		if (rbl_status && rbl_status != 0xDEAD)
			break;
		AQ_HW_SLEEP(10);
	}
	if (!rbl_status || rbl_status == 0xDEAD) {
		aq_pr_err("RBL Restart failed");
		return -EIO;
	}

	/* Restore NVR */
	if (FORCE_FLASHLESS)
		aq_hw_write_reg(self, 0x534, 0xA0);

	if (rbl_status == 0xF1A7) {
		aq_pr_err("No FW detected. Dynamic FW load not implemented\n");
		return -ENOTSUPP;
	}

	for (k = 0; k < 1000; k++) {
		u32 fw_state = aq_hw_read_reg(self, HW_ATL_MPI_FW_VERSION);

		if (fw_state)
			break;
		AQ_HW_SLEEP(10);
	}
	if (k == 1000) {
		aq_pr_err("FW kickstart failed\n");
		return -EIO;
	}
	/* Old FW requires fixed delay after init */
	AQ_HW_SLEEP(15);

	return 0;
}

int hw_atl_utils_soft_reset(struct aq_hw_s *self)
{
	u32 boot_exit_code = 0;
	u32 val;
	int k;

	for (k = 0; k < 1000; ++k) {
		u32 flb_status = aq_hw_read_reg(self,
						HW_ATL_MPI_DAISY_CHAIN_STATUS);
		boot_exit_code = aq_hw_read_reg(self,
						HW_ATL_MPI_BOOT_EXIT_CODE);
		if (flb_status != 0x06000000 || boot_exit_code != 0)
			break;
	}

	if (k == 1000) {
		aq_pr_err("Neither RBL nor FLB firmware started\n");
		return -EOPNOTSUPP;
	}

	self->rbl_enabled = (boot_exit_code != 0);

	/* FW 1.x may bootup in an invalid POWER state (WOL feature).
	 * We should work around this by forcing its state back to DEINIT
	 */
	if (!hw_atl_utils_ver_match(HW_ATL_FW_VER_1X,
				    aq_hw_read_reg(self,
						   HW_ATL_MPI_FW_VERSION))) {
		int err = 0;

		hw_atl_utils_mpi_set_state(self, MPI_DEINIT);
		err = readx_poll_timeout_atomic(hw_atl_utils_mpi_get_state,
						self, val,
						(val & HW_ATL_MPI_STATE_MSK) ==
						 MPI_DEINIT,
						10, 10000U);
		if (err)
			return err;
	}

	if (self->rbl_enabled)
		return hw_atl_utils_soft_reset_rbl(self);
	else
		return hw_atl_utils_soft_reset_flb(self);
}

int hw_atl_utils_fw_downld_dwords(struct aq_hw_s *self, u32 a,
				  u32 *p, u32 cnt)
{
	int err = 0;
	u32 val;

	err = readx_poll_timeout_atomic(hw_atl_sem_ram_get,
					self, val, val == 1U,
					1U, 10000U);

	if (err < 0) {
		bool is_locked;

		hw_atl_reg_glb_cpu_sem_set(self, 1U, HW_ATL_FW_SM_RAM);
		is_locked = hw_atl_sem_ram_get(self);
		if (!is_locked) {
			err = -ETIME;
			goto err_exit;
		}
	}

	aq_hw_write_reg(self, HW_ATL_MIF_ADDR, a);

	for (++cnt; --cnt && !err;) {
		aq_hw_write_reg(self, HW_ATL_MIF_CMD, 0x00008000U);

		if (IS_CHIP_FEATURE(REVISION_B1))
			err = readx_poll_timeout_atomic(hw_atl_utils_mif_addr_get,
							self, val, val != a,
							1U, 1000U);
		else
			err = readx_poll_timeout_atomic(hw_atl_utils_mif_cmd_get,
							self, val,
							!(val & 0x100),
							1U, 1000U);

		*(p++) = aq_hw_read_reg(self, HW_ATL_MIF_VAL);
		a += 4;
	}

	hw_atl_reg_glb_cpu_sem_set(self, 1U, HW_ATL_FW_SM_RAM);

err_exit:
	return err;
}

static int hw_atl_utils_write_b1_mbox(struct aq_hw_s *self, u32 addr,
				      u32 *p, u32 cnt, enum mcp_area area)
{
	u32 data_offset = 0;
	u32 offset = addr;
	int err = 0;
	u32 val;

	switch (area) {
	case MCP_AREA_CONFIG:
		offset -= self->rpc_addr;
		break;

	case MCP_AREA_SETTINGS:
		offset -= self->settings_addr;
		break;
	}

	offset = offset / sizeof(u32);

	for (; data_offset < cnt; ++data_offset, ++offset) {
		aq_hw_write_reg(self, 0x328, p[data_offset]);
		aq_hw_write_reg(self, 0x32C,
				(area | (0xFFFF & (offset * 4))));
		hw_atl_mcp_up_force_intr_set(self, 1);
		/* 1000 times by 10us = 10ms */
		err = readx_poll_timeout_atomic(hw_atl_scrpad12_get,
						self, val,
						(val & 0xF0000000) !=
						area,
						10U, 10000U);

		if (err < 0)
			break;
	}

	return err;
}

static int hw_atl_utils_write_b0_mbox(struct aq_hw_s *self, u32 addr,
				      u32 *p, u32 cnt)
{
	u32 offset = 0;
	int err = 0;
	u32 val;

	aq_hw_write_reg(self, 0x208, addr);

	for (; offset < cnt; ++offset) {
		aq_hw_write_reg(self, 0x20C, p[offset]);
		aq_hw_write_reg(self, 0x200, 0xC000);

		err = readx_poll_timeout_atomic(hw_atl_utils_mif_cmd_get,
						self, val,
						(val & 0x100) == 0U,
						10U, 10000U);

		if (err < 0)
			break;
	}

	return err;
}

static int hw_atl_utils_fw_upload_dwords(struct aq_hw_s *self, u32 addr, u32 *p,
					 u32 cnt, enum mcp_area area)
{
	int err = 0;
	u32 val;

	err = readx_poll_timeout_atomic(hw_atl_sem_ram_get, self,
					val, val == 1U,
					10U, 100000U);
	if (err < 0)
		goto err_exit;

	if (IS_CHIP_FEATURE(REVISION_B1))
		err = hw_atl_utils_write_b1_mbox(self, addr, p, cnt, area);
	else
		err = hw_atl_utils_write_b0_mbox(self, addr, p, cnt);

	hw_atl_reg_glb_cpu_sem_set(self, 1U, HW_ATL_FW_SM_RAM);

	if (err < 0)
		goto err_exit;

	err = aq_hw_err_from_flags(self);

err_exit:
	return err;
}

int hw_atl_write_fwcfg_dwords(struct aq_hw_s *self, u32 *p, u32 cnt)
{
	return hw_atl_utils_fw_upload_dwords(self, self->rpc_addr, p,
					     cnt, MCP_AREA_CONFIG);
}

int hw_atl_write_fwsettings_dwords(struct aq_hw_s *self, u32 offset, u32 *p,
				   u32 cnt)
{
	return hw_atl_utils_fw_upload_dwords(self, self->settings_addr + offset,
					     p, cnt, MCP_AREA_SETTINGS);
}

static int hw_atl_utils_ver_match(u32 ver_expected, u32 ver_actual)
{
	const u32 dw_major_mask = 0xff000000U;
	const u32 dw_minor_mask = 0x00ffffffU;
	int err = 0;

	err = (dw_major_mask & (ver_expected ^ ver_actual)) ? -EOPNOTSUPP : 0;
	if (err < 0)
		goto err_exit;
	err = ((dw_minor_mask & ver_expected) > (dw_minor_mask & ver_actual)) ?
		-EOPNOTSUPP : 0;

err_exit:
	return err;
}

static int hw_atl_utils_init_ucp(struct aq_hw_s *self,
				 const struct aq_hw_caps_s *aq_hw_caps)
{
	int err = 0;

	if (!aq_hw_read_reg(self, 0x370U)) {
		unsigned int rnd = 0U;
		unsigned int ucp_0x370 = 0U;

		get_random_bytes(&rnd, sizeof(unsigned int));

		ucp_0x370 = 0x02020202U | (0xFEFEFEFEU & rnd);
		aq_hw_write_reg(self, HW_ATL_UCP_0X370_REG, ucp_0x370);
	}

	hw_atl_reg_glb_cpu_scratch_scp_set(self, 0x00000000U, 25U);

	/* check 10 times by 1ms */
	err = readx_poll_timeout_atomic(hw_atl_scrpad25_get,
					self, self->mbox_addr,
					self->mbox_addr != 0U,
					1000U, 10000U);

	return err;
}

struct aq_hw_atl_utils_fw_rpc_tid_s {
	union {
		u32 val;
		struct {
			u16 tid;
			u16 len;
		};
	};
};

#define hw_atl_utils_fw_rpc_init(_H_) hw_atl_utils_fw_rpc_wait(_H_, NULL)

int hw_atl_utils_fw_rpc_call(struct aq_hw_s *self, unsigned int rpc_size)
{
	struct aq_hw_atl_utils_fw_rpc_tid_s sw;
	int err = 0;

	if (!IS_CHIP_FEATURE(MIPS)) {
		err = -1;
		goto err_exit;
	}
	err = hw_atl_write_fwcfg_dwords(self, (u32 *)(void *)&self->rpc,
					(rpc_size + sizeof(u32) -
					 sizeof(u8)) / sizeof(u32));
	if (err < 0)
		goto err_exit;

	sw.tid = 0xFFFFU & (++self->rpc_tid);
	sw.len = (u16)rpc_size;
	aq_hw_write_reg(self, HW_ATL_RPC_CONTROL_ADR, sw.val);

err_exit:
	return err;
}

int hw_atl_utils_fw_rpc_wait(struct aq_hw_s *self,
			     struct hw_atl_utils_fw_rpc **rpc)
{
	struct aq_hw_atl_utils_fw_rpc_tid_s sw;
	struct aq_hw_atl_utils_fw_rpc_tid_s fw;
	int err = 0;

	do {
		sw.val = aq_hw_read_reg(self, HW_ATL_RPC_CONTROL_ADR);

		self->rpc_tid = sw.tid;

		err = readx_poll_timeout_atomic(hw_atl_utils_rpc_state_get,
						self, fw.val,
						sw.tid == fw.tid,
						1000U, 100000U);

		if (fw.len == 0xFFFFU) {
			err = hw_atl_utils_fw_rpc_call(self, sw.len);
			if (err < 0)
				goto err_exit;
		}
	} while (sw.tid != fw.tid || 0xFFFFU == fw.len);

	if (rpc) {
		if (fw.len) {
			err =
			hw_atl_utils_fw_downld_dwords(self,
						      self->rpc_addr,
						      (u32 *)(void *)
						      &self->rpc,
						      (fw.len + sizeof(u32) -
						       sizeof(u8)) /
						      sizeof(u32));
			if (err < 0)
				goto err_exit;
		}

		*rpc = &self->rpc;
	}

err_exit:
	return err;
}

static int hw_atl_utils_mpi_create(struct aq_hw_s *self)
{
	int err = 0;

	err = hw_atl_utils_init_ucp(self, self->aq_nic_cfg->aq_hw_caps);
	if (err < 0)
		goto err_exit;

	err = hw_atl_utils_fw_rpc_init(self);
	if (err < 0)
		goto err_exit;

err_exit:
	return err;
}

int hw_atl_utils_mpi_read_mbox(struct aq_hw_s *self,
			       struct hw_atl_utils_mbox_header *pmbox)
{
	return hw_atl_utils_fw_downld_dwords(self,
					     self->mbox_addr,
					     (u32 *)(void *)pmbox,
					     sizeof(*pmbox) / sizeof(u32));
}

void hw_atl_utils_mpi_read_stats(struct aq_hw_s *self,
				 struct hw_atl_utils_mbox *pmbox)
{
	int err = 0;

	err = hw_atl_utils_fw_downld_dwords(self,
					    self->mbox_addr,
					    (u32 *)(void *)pmbox,
					    sizeof(*pmbox) / sizeof(u32));
	if (err < 0)
		goto err_exit;

	if (IS_CHIP_FEATURE(REVISION_A0)) {
		unsigned int mtu = self->aq_nic_cfg ?
					self->aq_nic_cfg->mtu : 1514U;
		pmbox->stats.ubrc = pmbox->stats.uprc * mtu;
		pmbox->stats.ubtc = pmbox->stats.uptc * mtu;
		pmbox->stats.dpc = atomic_read(&self->dpc);
	} else {
		pmbox->stats.dpc = hw_atl_rpb_rx_dma_drop_pkt_cnt_get(self);
	}

err_exit:;
}

static int hw_atl_utils_mpi_set_speed(struct aq_hw_s *self, u32 speed)
{
	u32 val = aq_hw_read_reg(self, HW_ATL_MPI_CONTROL_ADR);

	val = val & ~HW_ATL_MPI_SPEED_MSK;
	val |= speed << HW_ATL_MPI_SPEED_SHIFT;
	aq_hw_write_reg(self, HW_ATL_MPI_CONTROL_ADR, val);

	return 0;
}

static int hw_atl_utils_mpi_set_state(struct aq_hw_s *self,
				      enum hal_atl_utils_fw_state_e state)
{
	u32 val = aq_hw_read_reg(self, HW_ATL_MPI_CONTROL_ADR);
	struct hw_atl_utils_mbox_header mbox;
	u32 transaction_id = 0;
	int err = 0;

	if (state == MPI_RESET) {
		hw_atl_utils_mpi_read_mbox(self, &mbox);

		transaction_id = mbox.transaction_id;

		err = readx_poll_timeout_atomic(hw_atl_utils_get_mpi_mbox_tid,
						self, mbox.transaction_id,
						transaction_id !=
						mbox.transaction_id,
						1000U, 100000U);
		if (err < 0)
			goto err_exit;
	}
	/* On interface DEINIT we disable DW (raise bit)
	 * Otherwise enable DW (clear bit)
	 */
	if (state == MPI_DEINIT || state == MPI_POWER)
		val |= HW_ATL_MPI_DIRTY_WAKE_MSK;
	else
		val &= ~HW_ATL_MPI_DIRTY_WAKE_MSK;

	/* Set new state bits */
	val = val & ~HW_ATL_MPI_STATE_MSK;
	val |= state & HW_ATL_MPI_STATE_MSK;

	aq_hw_write_reg(self, HW_ATL_MPI_CONTROL_ADR, val);

err_exit:
	return err;
}

int hw_atl_utils_mpi_get_link_status(struct aq_hw_s *self)
{
	struct aq_hw_link_status_s *link_status = &self->aq_link_status;
	u32 mpi_state;
	u32 speed;

	mpi_state = hw_atl_utils_mpi_get_state(self);
<<<<<<< HEAD
	speed = mpi_state & (FW2X_RATE_100M | FW2X_RATE_1G |
			     FW2X_RATE_2G5 | FW2X_RATE_5G |
			     FW2X_RATE_10G);
=======
	speed = mpi_state >> HW_ATL_MPI_SPEED_SHIFT;
>>>>>>> a7196caf

	if (!speed) {
		link_status->mbps = 0U;
	} else {
		switch (speed) {
		case HAL_ATLANTIC_RATE_10G:
			link_status->mbps = 10000U;
			break;

		case HAL_ATLANTIC_RATE_5G:
		case HAL_ATLANTIC_RATE_5GSR:
			link_status->mbps = 5000U;
			break;

		case HAL_ATLANTIC_RATE_2GS:
			link_status->mbps = 2500U;
			break;

		case HAL_ATLANTIC_RATE_1G:
			link_status->mbps = 1000U;
			break;

		case HAL_ATLANTIC_RATE_100M:
			link_status->mbps = 100U;
			break;

		default:
			return -EBUSY;
		}
	}

	return 0;
}

int hw_atl_utils_get_mac_permanent(struct aq_hw_s *self,
				   u8 *mac)
{
	u32 mac_addr[2];
	u32 efuse_addr;
	int err = 0;
	u32 h = 0U;
	u32 l = 0U;

	if (!aq_hw_read_reg(self, HW_ATL_UCP_0X370_REG)) {
		unsigned int ucp_0x370 = 0;
		unsigned int rnd = 0;

		get_random_bytes(&rnd, sizeof(unsigned int));

		ucp_0x370 = 0x02020202 | (0xFEFEFEFE & rnd);
		aq_hw_write_reg(self, HW_ATL_UCP_0X370_REG, ucp_0x370);
	}

	efuse_addr = aq_hw_read_reg(self, 0x00000374U);

	err = hw_atl_utils_fw_downld_dwords(self, efuse_addr + (40U * 4U),
					    mac_addr, ARRAY_SIZE(mac_addr));
	if (err < 0) {
		mac_addr[0] = 0U;
		mac_addr[1] = 0U;
		err = 0;
	} else {
		mac_addr[0] = __swab32(mac_addr[0]);
		mac_addr[1] = __swab32(mac_addr[1]);
	}

	ether_addr_copy(mac, (u8 *)mac_addr);

	if ((mac[0] & 0x01U) || ((mac[0] | mac[1] | mac[2]) == 0x00U)) {
		/* chip revision */
		l = 0xE3000000U |
		    (0xFFFFU & aq_hw_read_reg(self, HW_ATL_UCP_0X370_REG)) |
		    (0x00 << 16);
		h = 0x8001300EU;

		mac[5] = (u8)(0xFFU & l);
		l >>= 8;
		mac[4] = (u8)(0xFFU & l);
		l >>= 8;
		mac[3] = (u8)(0xFFU & l);
		l >>= 8;
		mac[2] = (u8)(0xFFU & l);
		mac[1] = (u8)(0xFFU & h);
		h >>= 8;
		mac[0] = (u8)(0xFFU & h);
	}

	return err;
}

unsigned int hw_atl_utils_mbps_2_speed_index(unsigned int mbps)
{
	unsigned int ret = 0U;

	switch (mbps) {
	case 100U:
		ret = 5U;
		break;

	case 1000U:
		ret = 4U;
		break;

	case 2500U:
		ret = 3U;
		break;

	case 5000U:
		ret = 1U;
		break;

	case 10000U:
		ret = 0U;
		break;

	default:
		break;
	}

	return ret;
}

void hw_atl_utils_hw_chip_features_init(struct aq_hw_s *self, u32 *p)
{
	u32 val = hw_atl_reg_glb_mif_id_get(self);
	u32 mif_rev = val & 0xFFU;
	u32 chip_features = 0U;

	if ((0xFU & mif_rev) == 1U) {
		chip_features |= HAL_ATLANTIC_UTILS_CHIP_REVISION_A0 |
			HAL_ATLANTIC_UTILS_CHIP_MPI_AQ |
			HAL_ATLANTIC_UTILS_CHIP_MIPS;
	} else if ((0xFU & mif_rev) == 2U) {
		chip_features |= HAL_ATLANTIC_UTILS_CHIP_REVISION_B0 |
			HAL_ATLANTIC_UTILS_CHIP_MPI_AQ |
			HAL_ATLANTIC_UTILS_CHIP_MIPS |
			HAL_ATLANTIC_UTILS_CHIP_TPO2 |
			HAL_ATLANTIC_UTILS_CHIP_RPF2;
	} else if ((0xFU & mif_rev) == 0xAU) {
		chip_features |= HAL_ATLANTIC_UTILS_CHIP_REVISION_B1 |
			HAL_ATLANTIC_UTILS_CHIP_MPI_AQ |
			HAL_ATLANTIC_UTILS_CHIP_MIPS |
			HAL_ATLANTIC_UTILS_CHIP_TPO2 |
			HAL_ATLANTIC_UTILS_CHIP_RPF2;
	}

	*p = chip_features;
}

static int hw_atl_fw1x_deinit(struct aq_hw_s *self)
{
	hw_atl_utils_mpi_set_speed(self, 0);
	hw_atl_utils_mpi_set_state(self, MPI_DEINIT);

	return 0;
}

int hw_atl_utils_update_stats(struct aq_hw_s *self)
{
	struct aq_stats_s *cs = &self->curr_stats;
	struct hw_atl_utils_mbox mbox;

	hw_atl_utils_mpi_read_stats(self, &mbox);

#define AQ_SDELTA(_N_) (self->curr_stats._N_ += \
			mbox.stats._N_ - self->last_stats._N_)

	if (self->aq_link_status.mbps) {
		AQ_SDELTA(uprc);
		AQ_SDELTA(mprc);
		AQ_SDELTA(bprc);
		AQ_SDELTA(erpt);

		AQ_SDELTA(uptc);
		AQ_SDELTA(mptc);
		AQ_SDELTA(bptc);
		AQ_SDELTA(erpr);

		AQ_SDELTA(ubrc);
		AQ_SDELTA(ubtc);
		AQ_SDELTA(mbrc);
		AQ_SDELTA(mbtc);
		AQ_SDELTA(bbrc);
		AQ_SDELTA(bbtc);
		AQ_SDELTA(dpc);
	}
#undef AQ_SDELTA

	cs->dma_pkt_rc = hw_atl_stats_rx_dma_good_pkt_counter_get(self);
	cs->dma_pkt_tc = hw_atl_stats_tx_dma_good_pkt_counter_get(self);
	cs->dma_oct_rc = hw_atl_stats_rx_dma_good_octet_counter_get(self);
	cs->dma_oct_tc = hw_atl_stats_tx_dma_good_octet_counter_get(self);

	memcpy(&self->last_stats, &mbox.stats, sizeof(mbox.stats));

	return 0;
}

struct aq_stats_s *hw_atl_utils_get_hw_stats(struct aq_hw_s *self)
{
	return &self->curr_stats;
}

static const u32 hw_atl_utils_hw_mac_regs[] = {
	0x00005580U, 0x00005590U, 0x000055B0U, 0x000055B4U,
	0x000055C0U, 0x00005B00U, 0x00005B04U, 0x00005B08U,
	0x00005B0CU, 0x00005B10U, 0x00005B14U, 0x00005B18U,
	0x00005B1CU, 0x00005B20U, 0x00005B24U, 0x00005B28U,
	0x00005B2CU, 0x00005B30U, 0x00005B34U, 0x00005B38U,
	0x00005B3CU, 0x00005B40U, 0x00005B44U, 0x00005B48U,
	0x00005B4CU, 0x00005B50U, 0x00005B54U, 0x00005B58U,
	0x00005B5CU, 0x00005B60U, 0x00005B64U, 0x00005B68U,
	0x00005B6CU, 0x00005B70U, 0x00005B74U, 0x00005B78U,
	0x00005B7CU, 0x00007C00U, 0x00007C04U, 0x00007C08U,
	0x00007C0CU, 0x00007C10U, 0x00007C14U, 0x00007C18U,
	0x00007C1CU, 0x00007C20U, 0x00007C40U, 0x00007C44U,
	0x00007C48U, 0x00007C4CU, 0x00007C50U, 0x00007C54U,
	0x00007C58U, 0x00007C5CU, 0x00007C60U, 0x00007C80U,
	0x00007C84U, 0x00007C88U, 0x00007C8CU, 0x00007C90U,
	0x00007C94U, 0x00007C98U, 0x00007C9CU, 0x00007CA0U,
	0x00007CC0U, 0x00007CC4U, 0x00007CC8U, 0x00007CCCU,
	0x00007CD0U, 0x00007CD4U, 0x00007CD8U, 0x00007CDCU,
	0x00007CE0U, 0x00000300U, 0x00000304U, 0x00000308U,
	0x0000030cU, 0x00000310U, 0x00000314U, 0x00000318U,
	0x0000031cU, 0x00000360U, 0x00000364U, 0x00000368U,
	0x0000036cU, 0x00000370U, 0x00000374U, 0x00006900U,
};

int hw_atl_utils_hw_get_regs(struct aq_hw_s *self,
			     const struct aq_hw_caps_s *aq_hw_caps,
			     u32 *regs_buff)
{
	unsigned int i = 0U;

	for (i = 0; i < aq_hw_caps->mac_regs_count; i++)
		regs_buff[i] = aq_hw_read_reg(self,
					      hw_atl_utils_hw_mac_regs[i]);

	return 0;
}

int hw_atl_utils_get_fw_version(struct aq_hw_s *self, u32 *fw_version)
{
	*fw_version = aq_hw_read_reg(self, 0x18U);

	return 0;
}

static int aq_fw1x_set_wake_magic(struct aq_hw_s *self, bool wol_enabled,
				  u8 *mac)
{
	struct hw_atl_utils_fw_rpc *prpc = NULL;
	unsigned int rpc_size = 0U;
	int err = 0;

	err = hw_atl_utils_fw_rpc_wait(self, &prpc);
	if (err < 0)
		goto err_exit;

	memset(prpc, 0, sizeof(*prpc));

	if (wol_enabled) {
		rpc_size = offsetof(struct hw_atl_utils_fw_rpc, msg_wol_add) +
			   sizeof(prpc->msg_wol_add);


		prpc->msg_id = HAL_ATLANTIC_UTILS_FW_MSG_WOL_ADD;
		prpc->msg_wol_add.priority =
				HAL_ATLANTIC_UTILS_FW_MSG_WOL_PRIOR;
		prpc->msg_wol_add.pattern_id =
				HAL_ATLANTIC_UTILS_FW_MSG_WOL_PATTERN;
		prpc->msg_wol_add.packet_type =
				HAL_ATLANTIC_UTILS_FW_MSG_WOL_MAG_PKT;

		ether_addr_copy((u8 *)&prpc->msg_wol_add.magic_packet_pattern,
				mac);
	} else {
		rpc_size = sizeof(prpc->msg_wol_remove) +
			   offsetof(struct hw_atl_utils_fw_rpc, msg_wol_remove);

		prpc->msg_id = HAL_ATLANTIC_UTILS_FW_MSG_WOL_DEL;
		prpc->msg_wol_add.pattern_id =
				HAL_ATLANTIC_UTILS_FW_MSG_WOL_PATTERN;
	}

	err = hw_atl_utils_fw_rpc_call(self, rpc_size);

err_exit:
	return err;
}

static int aq_fw1x_set_power(struct aq_hw_s *self, unsigned int power_state,
			     u8 *mac)
{
	struct hw_atl_utils_fw_rpc *prpc = NULL;
	unsigned int rpc_size = 0U;
	int err = 0;

	if (self->aq_nic_cfg->wol & WAKE_MAGIC) {
		err = aq_fw1x_set_wake_magic(self, 1, mac);

		if (err < 0)
			goto err_exit;

		rpc_size = sizeof(prpc->msg_id) +
			   sizeof(prpc->msg_enable_wakeup);

		err = hw_atl_utils_fw_rpc_wait(self, &prpc);

		if (err < 0)
			goto err_exit;

		memset(prpc, 0, rpc_size);

		prpc->msg_id = HAL_ATLANTIC_UTILS_FW_MSG_ENABLE_WAKEUP;
		prpc->msg_enable_wakeup.pattern_mask = 0x00000002;

		err = hw_atl_utils_fw_rpc_call(self, rpc_size);
		if (err < 0)
			goto err_exit;
	}
	hw_atl_utils_mpi_set_speed(self, 0);
	hw_atl_utils_mpi_set_state(self, MPI_POWER);

err_exit:
	return err;
}

static u32 hw_atl_utils_get_mpi_mbox_tid(struct aq_hw_s *self)
{
	struct hw_atl_utils_mbox_header mbox;

	hw_atl_utils_mpi_read_mbox(self, &mbox);

	return mbox.transaction_id;
}

static u32 hw_atl_utils_mpi_get_state(struct aq_hw_s *self)
{
	return aq_hw_read_reg(self, HW_ATL_MPI_STATE_ADR);
}

static u32 hw_atl_utils_mif_cmd_get(struct aq_hw_s *self)
{
	return aq_hw_read_reg(self, HW_ATL_MIF_CMD);
}

static u32 hw_atl_utils_mif_addr_get(struct aq_hw_s *self)
{
	return aq_hw_read_reg(self, HW_ATL_MIF_ADDR);
}

static u32 hw_atl_utils_rpc_state_get(struct aq_hw_s *self)
{
	return aq_hw_read_reg(self, HW_ATL_RPC_STATE_ADR);
}

const struct aq_fw_ops aq_fw_1x_ops = {
	.init = hw_atl_utils_mpi_create,
	.deinit = hw_atl_fw1x_deinit,
	.reset = NULL,
	.get_mac_permanent = hw_atl_utils_get_mac_permanent,
	.set_link_speed = hw_atl_utils_mpi_set_speed,
	.set_state = hw_atl_utils_mpi_set_state,
	.update_link_status = hw_atl_utils_mpi_get_link_status,
	.update_stats = hw_atl_utils_update_stats,
	.get_phy_temp = NULL,
	.set_power = aq_fw1x_set_power,
	.set_eee_rate = NULL,
	.get_eee_rate = NULL,
	.set_flow_control = NULL,
	.send_fw_request = NULL,
	.enable_ptp = NULL,
	.led_control = NULL,
};<|MERGE_RESOLUTION|>--- conflicted
+++ resolved
@@ -667,13 +667,7 @@
 	u32 speed;
 
 	mpi_state = hw_atl_utils_mpi_get_state(self);
-<<<<<<< HEAD
-	speed = mpi_state & (FW2X_RATE_100M | FW2X_RATE_1G |
-			     FW2X_RATE_2G5 | FW2X_RATE_5G |
-			     FW2X_RATE_10G);
-=======
 	speed = mpi_state >> HW_ATL_MPI_SPEED_SHIFT;
->>>>>>> a7196caf
 
 	if (!speed) {
 		link_status->mbps = 0U;
