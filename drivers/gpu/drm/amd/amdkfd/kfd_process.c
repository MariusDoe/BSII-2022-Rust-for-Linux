--- conflicted
+++ resolved
@@ -692,21 +692,12 @@
 	struct kfd_dev *dev = pdd->dev;
 
 	if (kptr) {
-<<<<<<< HEAD
-		amdgpu_amdkfd_gpuvm_unmap_gtt_bo_from_kernel(dev->kgd, mem);
-		kptr = NULL;
-	}
-
-	amdgpu_amdkfd_gpuvm_unmap_memory_from_gpu(dev->kgd, mem, pdd->drm_priv);
-	amdgpu_amdkfd_gpuvm_free_memory_of_gpu(dev->kgd, mem, pdd->drm_priv,
-=======
 		amdgpu_amdkfd_gpuvm_unmap_gtt_bo_from_kernel(dev->adev, mem);
 		kptr = NULL;
 	}
 
 	amdgpu_amdkfd_gpuvm_unmap_memory_from_gpu(dev->adev, mem, pdd->drm_priv);
 	amdgpu_amdkfd_gpuvm_free_memory_of_gpu(dev->adev, mem, pdd->drm_priv,
->>>>>>> 754e0b0e
 					       NULL);
 }
 
@@ -723,40 +714,24 @@
 	struct kfd_dev *kdev = pdd->dev;
 	int err;
 
-<<<<<<< HEAD
-	err = amdgpu_amdkfd_gpuvm_alloc_memory_of_gpu(kdev->kgd, gpu_va, size,
-=======
 	err = amdgpu_amdkfd_gpuvm_alloc_memory_of_gpu(kdev->adev, gpu_va, size,
->>>>>>> 754e0b0e
 						 pdd->drm_priv, mem, NULL, flags);
 	if (err)
 		goto err_alloc_mem;
 
-<<<<<<< HEAD
-	err = amdgpu_amdkfd_gpuvm_map_memory_to_gpu(kdev->kgd, *mem,
-=======
 	err = amdgpu_amdkfd_gpuvm_map_memory_to_gpu(kdev->adev, *mem,
->>>>>>> 754e0b0e
 			pdd->drm_priv, NULL);
 	if (err)
 		goto err_map_mem;
 
-<<<<<<< HEAD
-	err = amdgpu_amdkfd_gpuvm_sync_memory(kdev->kgd, *mem, true);
-=======
 	err = amdgpu_amdkfd_gpuvm_sync_memory(kdev->adev, *mem, true);
->>>>>>> 754e0b0e
 	if (err) {
 		pr_debug("Sync memory failed, wait interrupted by user signal\n");
 		goto sync_memory_failed;
 	}
 
 	if (kptr) {
-<<<<<<< HEAD
-		err = amdgpu_amdkfd_gpuvm_map_gtt_bo_to_kernel(kdev->kgd,
-=======
 		err = amdgpu_amdkfd_gpuvm_map_gtt_bo_to_kernel(kdev->adev,
->>>>>>> 754e0b0e
 				(struct kgd_mem *)*mem, kptr, NULL);
 		if (err) {
 			pr_debug("Map GTT BO to kernel failed\n");
@@ -767,17 +742,10 @@
 	return err;
 
 sync_memory_failed:
-<<<<<<< HEAD
-	amdgpu_amdkfd_gpuvm_unmap_memory_from_gpu(kdev->kgd, *mem, pdd->drm_priv);
-
-err_map_mem:
-	amdgpu_amdkfd_gpuvm_free_memory_of_gpu(kdev->kgd, *mem, pdd->drm_priv,
-=======
 	amdgpu_amdkfd_gpuvm_unmap_memory_from_gpu(kdev->adev, *mem, pdd->drm_priv);
 
 err_map_mem:
 	amdgpu_amdkfd_gpuvm_free_memory_of_gpu(kdev->adev, *mem, pdd->drm_priv,
->>>>>>> 754e0b0e
 					       NULL);
 err_alloc_mem:
 	*mem = NULL;
@@ -1006,11 +974,7 @@
 	if (!mem)
 		goto out;
 
-<<<<<<< HEAD
-	amdgpu_amdkfd_gpuvm_unmap_gtt_bo_from_kernel(kdev->kgd, mem);
-=======
 	amdgpu_amdkfd_gpuvm_unmap_gtt_bo_from_kernel(kdev->adev, mem);
->>>>>>> 754e0b0e
 
 out:
 	mutex_unlock(&p->mutex);
