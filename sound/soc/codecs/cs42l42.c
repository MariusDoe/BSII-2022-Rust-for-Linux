// SPDX-License-Identifier: GPL-2.0-only
/*
 * cs42l42.c -- CS42L42 ALSA SoC audio driver
 *
 * Copyright 2016 Cirrus Logic, Inc.
 *
 * Author: James Schulman <james.schulman@cirrus.com>
 * Author: Brian Austin <brian.austin@cirrus.com>
 * Author: Michael White <michael.white@cirrus.com>
 */

#include <linux/module.h>
#include <linux/moduleparam.h>
#include <linux/version.h>
#include <linux/kernel.h>
#include <linux/init.h>
#include <linux/delay.h>
#include <linux/i2c.h>
#include <linux/gpio.h>
#include <linux/regmap.h>
#include <linux/slab.h>
#include <linux/acpi.h>
#include <linux/platform_device.h>
#include <linux/property.h>
#include <linux/regulator/consumer.h>
#include <linux/gpio/consumer.h>
#include <linux/of_device.h>
#include <sound/core.h>
#include <sound/pcm.h>
#include <sound/pcm_params.h>
#include <sound/soc.h>
#include <sound/soc-dapm.h>
#include <sound/initval.h>
#include <sound/tlv.h>
#include <dt-bindings/sound/cs42l42.h>

#include "cs42l42.h"
#include "cirrus_legacy.h"

static const struct reg_default cs42l42_reg_defaults[] = {
	{ CS42L42_FRZ_CTL,			0x00 },
	{ CS42L42_SRC_CTL,			0x10 },
	{ CS42L42_MCLK_CTL,			0x02 },
	{ CS42L42_SFTRAMP_RATE,			0xA4 },
	{ CS42L42_SLOW_START_ENABLE,		0x70 },
	{ CS42L42_I2C_DEBOUNCE,			0x88 },
	{ CS42L42_I2C_STRETCH,			0x03 },
	{ CS42L42_I2C_TIMEOUT,			0xB7 },
	{ CS42L42_PWR_CTL1,			0xFF },
	{ CS42L42_PWR_CTL2,			0x84 },
	{ CS42L42_PWR_CTL3,			0x20 },
	{ CS42L42_RSENSE_CTL1,			0x40 },
	{ CS42L42_RSENSE_CTL2,			0x00 },
	{ CS42L42_OSC_SWITCH,			0x00 },
	{ CS42L42_RSENSE_CTL3,			0x1B },
	{ CS42L42_TSENSE_CTL,			0x1B },
	{ CS42L42_TSRS_INT_DISABLE,		0x00 },
	{ CS42L42_HSDET_CTL1,			0x77 },
	{ CS42L42_HSDET_CTL2,			0x00 },
	{ CS42L42_HS_SWITCH_CTL,		0xF3 },
	{ CS42L42_HS_CLAMP_DISABLE,		0x00 },
	{ CS42L42_MCLK_SRC_SEL,			0x00 },
	{ CS42L42_SPDIF_CLK_CFG,		0x00 },
	{ CS42L42_FSYNC_PW_LOWER,		0x00 },
	{ CS42L42_FSYNC_PW_UPPER,		0x00 },
	{ CS42L42_FSYNC_P_LOWER,		0xF9 },
	{ CS42L42_FSYNC_P_UPPER,		0x00 },
	{ CS42L42_ASP_CLK_CFG,			0x00 },
	{ CS42L42_ASP_FRM_CFG,			0x10 },
	{ CS42L42_FS_RATE_EN,			0x00 },
	{ CS42L42_IN_ASRC_CLK,			0x00 },
	{ CS42L42_OUT_ASRC_CLK,			0x00 },
	{ CS42L42_PLL_DIV_CFG1,			0x00 },
	{ CS42L42_ADC_OVFL_INT_MASK,		0x01 },
	{ CS42L42_MIXER_INT_MASK,		0x0F },
	{ CS42L42_SRC_INT_MASK,			0x0F },
	{ CS42L42_ASP_RX_INT_MASK,		0x1F },
	{ CS42L42_ASP_TX_INT_MASK,		0x0F },
	{ CS42L42_CODEC_INT_MASK,		0x03 },
	{ CS42L42_SRCPL_INT_MASK,		0x7F },
	{ CS42L42_VPMON_INT_MASK,		0x01 },
	{ CS42L42_PLL_LOCK_INT_MASK,		0x01 },
	{ CS42L42_TSRS_PLUG_INT_MASK,		0x0F },
	{ CS42L42_PLL_CTL1,			0x00 },
	{ CS42L42_PLL_DIV_FRAC0,		0x00 },
	{ CS42L42_PLL_DIV_FRAC1,		0x00 },
	{ CS42L42_PLL_DIV_FRAC2,		0x00 },
	{ CS42L42_PLL_DIV_INT,			0x40 },
	{ CS42L42_PLL_CTL3,			0x10 },
	{ CS42L42_PLL_CAL_RATIO,		0x80 },
	{ CS42L42_PLL_CTL4,			0x03 },
	{ CS42L42_LOAD_DET_EN,			0x00 },
	{ CS42L42_HSBIAS_SC_AUTOCTL,		0x03 },
	{ CS42L42_WAKE_CTL,			0xC0 },
	{ CS42L42_ADC_DISABLE_MUTE,		0x00 },
	{ CS42L42_TIPSENSE_CTL,			0x02 },
	{ CS42L42_MISC_DET_CTL,			0x03 },
	{ CS42L42_MIC_DET_CTL1,			0x1F },
	{ CS42L42_MIC_DET_CTL2,			0x2F },
	{ CS42L42_DET_INT1_MASK,		0xE0 },
	{ CS42L42_DET_INT2_MASK,		0xFF },
	{ CS42L42_HS_BIAS_CTL,			0xC2 },
	{ CS42L42_ADC_CTL,			0x00 },
	{ CS42L42_ADC_VOLUME,			0x00 },
	{ CS42L42_ADC_WNF_HPF_CTL,		0x71 },
	{ CS42L42_DAC_CTL1,			0x00 },
	{ CS42L42_DAC_CTL2,			0x02 },
	{ CS42L42_HP_CTL,			0x0D },
	{ CS42L42_CLASSH_CTL,			0x07 },
	{ CS42L42_MIXER_CHA_VOL,		0x3F },
	{ CS42L42_MIXER_ADC_VOL,		0x3F },
	{ CS42L42_MIXER_CHB_VOL,		0x3F },
	{ CS42L42_EQ_COEF_IN0,			0x00 },
	{ CS42L42_EQ_COEF_IN1,			0x00 },
	{ CS42L42_EQ_COEF_IN2,			0x00 },
	{ CS42L42_EQ_COEF_IN3,			0x00 },
	{ CS42L42_EQ_COEF_RW,			0x00 },
	{ CS42L42_EQ_COEF_OUT0,			0x00 },
	{ CS42L42_EQ_COEF_OUT1,			0x00 },
	{ CS42L42_EQ_COEF_OUT2,			0x00 },
	{ CS42L42_EQ_COEF_OUT3,			0x00 },
	{ CS42L42_EQ_INIT_STAT,			0x00 },
	{ CS42L42_EQ_START_FILT,		0x00 },
	{ CS42L42_EQ_MUTE_CTL,			0x00 },
	{ CS42L42_SP_RX_CH_SEL,			0x04 },
	{ CS42L42_SP_RX_ISOC_CTL,		0x04 },
	{ CS42L42_SP_RX_FS,			0x8C },
	{ CS42l42_SPDIF_CH_SEL,			0x0E },
	{ CS42L42_SP_TX_ISOC_CTL,		0x04 },
	{ CS42L42_SP_TX_FS,			0xCC },
	{ CS42L42_SPDIF_SW_CTL1,		0x3F },
	{ CS42L42_SRC_SDIN_FS,			0x40 },
	{ CS42L42_SRC_SDOUT_FS,			0x40 },
	{ CS42L42_SPDIF_CTL1,			0x01 },
	{ CS42L42_SPDIF_CTL2,			0x00 },
	{ CS42L42_SPDIF_CTL3,			0x00 },
	{ CS42L42_SPDIF_CTL4,			0x42 },
	{ CS42L42_ASP_TX_SZ_EN,			0x00 },
	{ CS42L42_ASP_TX_CH_EN,			0x00 },
	{ CS42L42_ASP_TX_CH_AP_RES,		0x0F },
	{ CS42L42_ASP_TX_CH1_BIT_MSB,		0x00 },
	{ CS42L42_ASP_TX_CH1_BIT_LSB,		0x00 },
	{ CS42L42_ASP_TX_HIZ_DLY_CFG,		0x00 },
	{ CS42L42_ASP_TX_CH2_BIT_MSB,		0x00 },
	{ CS42L42_ASP_TX_CH2_BIT_LSB,		0x00 },
	{ CS42L42_ASP_RX_DAI0_EN,		0x00 },
	{ CS42L42_ASP_RX_DAI0_CH1_AP_RES,	0x03 },
	{ CS42L42_ASP_RX_DAI0_CH1_BIT_MSB,	0x00 },
	{ CS42L42_ASP_RX_DAI0_CH1_BIT_LSB,	0x00 },
	{ CS42L42_ASP_RX_DAI0_CH2_AP_RES,	0x03 },
	{ CS42L42_ASP_RX_DAI0_CH2_BIT_MSB,	0x00 },
	{ CS42L42_ASP_RX_DAI0_CH2_BIT_LSB,	0x00 },
	{ CS42L42_ASP_RX_DAI0_CH3_AP_RES,	0x03 },
	{ CS42L42_ASP_RX_DAI0_CH3_BIT_MSB,	0x00 },
	{ CS42L42_ASP_RX_DAI0_CH3_BIT_LSB,	0x00 },
	{ CS42L42_ASP_RX_DAI0_CH4_AP_RES,	0x03 },
	{ CS42L42_ASP_RX_DAI0_CH4_BIT_MSB,	0x00 },
	{ CS42L42_ASP_RX_DAI0_CH4_BIT_LSB,	0x00 },
	{ CS42L42_ASP_RX_DAI1_CH1_AP_RES,	0x03 },
	{ CS42L42_ASP_RX_DAI1_CH1_BIT_MSB,	0x00 },
	{ CS42L42_ASP_RX_DAI1_CH1_BIT_LSB,	0x00 },
	{ CS42L42_ASP_RX_DAI1_CH2_AP_RES,	0x03 },
	{ CS42L42_ASP_RX_DAI1_CH2_BIT_MSB,	0x00 },
	{ CS42L42_ASP_RX_DAI1_CH2_BIT_LSB,	0x00 },
};

static bool cs42l42_readable_register(struct device *dev, unsigned int reg)
{
	switch (reg) {
	case CS42L42_PAGE_REGISTER:
	case CS42L42_DEVID_AB:
	case CS42L42_DEVID_CD:
	case CS42L42_DEVID_E:
	case CS42L42_FABID:
	case CS42L42_REVID:
	case CS42L42_FRZ_CTL:
	case CS42L42_SRC_CTL:
	case CS42L42_MCLK_STATUS:
	case CS42L42_MCLK_CTL:
	case CS42L42_SFTRAMP_RATE:
	case CS42L42_SLOW_START_ENABLE:
	case CS42L42_I2C_DEBOUNCE:
	case CS42L42_I2C_STRETCH:
	case CS42L42_I2C_TIMEOUT:
	case CS42L42_PWR_CTL1:
	case CS42L42_PWR_CTL2:
	case CS42L42_PWR_CTL3:
	case CS42L42_RSENSE_CTL1:
	case CS42L42_RSENSE_CTL2:
	case CS42L42_OSC_SWITCH:
	case CS42L42_OSC_SWITCH_STATUS:
	case CS42L42_RSENSE_CTL3:
	case CS42L42_TSENSE_CTL:
	case CS42L42_TSRS_INT_DISABLE:
	case CS42L42_TRSENSE_STATUS:
	case CS42L42_HSDET_CTL1:
	case CS42L42_HSDET_CTL2:
	case CS42L42_HS_SWITCH_CTL:
	case CS42L42_HS_DET_STATUS:
	case CS42L42_HS_CLAMP_DISABLE:
	case CS42L42_MCLK_SRC_SEL:
	case CS42L42_SPDIF_CLK_CFG:
	case CS42L42_FSYNC_PW_LOWER:
	case CS42L42_FSYNC_PW_UPPER:
	case CS42L42_FSYNC_P_LOWER:
	case CS42L42_FSYNC_P_UPPER:
	case CS42L42_ASP_CLK_CFG:
	case CS42L42_ASP_FRM_CFG:
	case CS42L42_FS_RATE_EN:
	case CS42L42_IN_ASRC_CLK:
	case CS42L42_OUT_ASRC_CLK:
	case CS42L42_PLL_DIV_CFG1:
	case CS42L42_ADC_OVFL_STATUS:
	case CS42L42_MIXER_STATUS:
	case CS42L42_SRC_STATUS:
	case CS42L42_ASP_RX_STATUS:
	case CS42L42_ASP_TX_STATUS:
	case CS42L42_CODEC_STATUS:
	case CS42L42_DET_INT_STATUS1:
	case CS42L42_DET_INT_STATUS2:
	case CS42L42_SRCPL_INT_STATUS:
	case CS42L42_VPMON_STATUS:
	case CS42L42_PLL_LOCK_STATUS:
	case CS42L42_TSRS_PLUG_STATUS:
	case CS42L42_ADC_OVFL_INT_MASK:
	case CS42L42_MIXER_INT_MASK:
	case CS42L42_SRC_INT_MASK:
	case CS42L42_ASP_RX_INT_MASK:
	case CS42L42_ASP_TX_INT_MASK:
	case CS42L42_CODEC_INT_MASK:
	case CS42L42_SRCPL_INT_MASK:
	case CS42L42_VPMON_INT_MASK:
	case CS42L42_PLL_LOCK_INT_MASK:
	case CS42L42_TSRS_PLUG_INT_MASK:
	case CS42L42_PLL_CTL1:
	case CS42L42_PLL_DIV_FRAC0:
	case CS42L42_PLL_DIV_FRAC1:
	case CS42L42_PLL_DIV_FRAC2:
	case CS42L42_PLL_DIV_INT:
	case CS42L42_PLL_CTL3:
	case CS42L42_PLL_CAL_RATIO:
	case CS42L42_PLL_CTL4:
	case CS42L42_LOAD_DET_RCSTAT:
	case CS42L42_LOAD_DET_DONE:
	case CS42L42_LOAD_DET_EN:
	case CS42L42_HSBIAS_SC_AUTOCTL:
	case CS42L42_WAKE_CTL:
	case CS42L42_ADC_DISABLE_MUTE:
	case CS42L42_TIPSENSE_CTL:
	case CS42L42_MISC_DET_CTL:
	case CS42L42_MIC_DET_CTL1:
	case CS42L42_MIC_DET_CTL2:
	case CS42L42_DET_STATUS1:
	case CS42L42_DET_STATUS2:
	case CS42L42_DET_INT1_MASK:
	case CS42L42_DET_INT2_MASK:
	case CS42L42_HS_BIAS_CTL:
	case CS42L42_ADC_CTL:
	case CS42L42_ADC_VOLUME:
	case CS42L42_ADC_WNF_HPF_CTL:
	case CS42L42_DAC_CTL1:
	case CS42L42_DAC_CTL2:
	case CS42L42_HP_CTL:
	case CS42L42_CLASSH_CTL:
	case CS42L42_MIXER_CHA_VOL:
	case CS42L42_MIXER_ADC_VOL:
	case CS42L42_MIXER_CHB_VOL:
	case CS42L42_EQ_COEF_IN0:
	case CS42L42_EQ_COEF_IN1:
	case CS42L42_EQ_COEF_IN2:
	case CS42L42_EQ_COEF_IN3:
	case CS42L42_EQ_COEF_RW:
	case CS42L42_EQ_COEF_OUT0:
	case CS42L42_EQ_COEF_OUT1:
	case CS42L42_EQ_COEF_OUT2:
	case CS42L42_EQ_COEF_OUT3:
	case CS42L42_EQ_INIT_STAT:
	case CS42L42_EQ_START_FILT:
	case CS42L42_EQ_MUTE_CTL:
	case CS42L42_SP_RX_CH_SEL:
	case CS42L42_SP_RX_ISOC_CTL:
	case CS42L42_SP_RX_FS:
	case CS42l42_SPDIF_CH_SEL:
	case CS42L42_SP_TX_ISOC_CTL:
	case CS42L42_SP_TX_FS:
	case CS42L42_SPDIF_SW_CTL1:
	case CS42L42_SRC_SDIN_FS:
	case CS42L42_SRC_SDOUT_FS:
	case CS42L42_SPDIF_CTL1:
	case CS42L42_SPDIF_CTL2:
	case CS42L42_SPDIF_CTL3:
	case CS42L42_SPDIF_CTL4:
	case CS42L42_ASP_TX_SZ_EN:
	case CS42L42_ASP_TX_CH_EN:
	case CS42L42_ASP_TX_CH_AP_RES:
	case CS42L42_ASP_TX_CH1_BIT_MSB:
	case CS42L42_ASP_TX_CH1_BIT_LSB:
	case CS42L42_ASP_TX_HIZ_DLY_CFG:
	case CS42L42_ASP_TX_CH2_BIT_MSB:
	case CS42L42_ASP_TX_CH2_BIT_LSB:
	case CS42L42_ASP_RX_DAI0_EN:
	case CS42L42_ASP_RX_DAI0_CH1_AP_RES:
	case CS42L42_ASP_RX_DAI0_CH1_BIT_MSB:
	case CS42L42_ASP_RX_DAI0_CH1_BIT_LSB:
	case CS42L42_ASP_RX_DAI0_CH2_AP_RES:
	case CS42L42_ASP_RX_DAI0_CH2_BIT_MSB:
	case CS42L42_ASP_RX_DAI0_CH2_BIT_LSB:
	case CS42L42_ASP_RX_DAI0_CH3_AP_RES:
	case CS42L42_ASP_RX_DAI0_CH3_BIT_MSB:
	case CS42L42_ASP_RX_DAI0_CH3_BIT_LSB:
	case CS42L42_ASP_RX_DAI0_CH4_AP_RES:
	case CS42L42_ASP_RX_DAI0_CH4_BIT_MSB:
	case CS42L42_ASP_RX_DAI0_CH4_BIT_LSB:
	case CS42L42_ASP_RX_DAI1_CH1_AP_RES:
	case CS42L42_ASP_RX_DAI1_CH1_BIT_MSB:
	case CS42L42_ASP_RX_DAI1_CH1_BIT_LSB:
	case CS42L42_ASP_RX_DAI1_CH2_AP_RES:
	case CS42L42_ASP_RX_DAI1_CH2_BIT_MSB:
	case CS42L42_ASP_RX_DAI1_CH2_BIT_LSB:
	case CS42L42_SUB_REVID:
		return true;
	default:
		return false;
	}
}

static bool cs42l42_volatile_register(struct device *dev, unsigned int reg)
{
	switch (reg) {
	case CS42L42_DEVID_AB:
	case CS42L42_DEVID_CD:
	case CS42L42_DEVID_E:
	case CS42L42_MCLK_STATUS:
	case CS42L42_OSC_SWITCH_STATUS:
	case CS42L42_TRSENSE_STATUS:
	case CS42L42_HS_DET_STATUS:
	case CS42L42_ADC_OVFL_STATUS:
	case CS42L42_MIXER_STATUS:
	case CS42L42_SRC_STATUS:
	case CS42L42_ASP_RX_STATUS:
	case CS42L42_ASP_TX_STATUS:
	case CS42L42_CODEC_STATUS:
	case CS42L42_DET_INT_STATUS1:
	case CS42L42_DET_INT_STATUS2:
	case CS42L42_SRCPL_INT_STATUS:
	case CS42L42_VPMON_STATUS:
	case CS42L42_PLL_LOCK_STATUS:
	case CS42L42_TSRS_PLUG_STATUS:
	case CS42L42_LOAD_DET_RCSTAT:
	case CS42L42_LOAD_DET_DONE:
	case CS42L42_DET_STATUS1:
	case CS42L42_DET_STATUS2:
		return true;
	default:
		return false;
	}
}

static const struct regmap_range_cfg cs42l42_page_range = {
	.name = "Pages",
	.range_min = 0,
	.range_max = CS42L42_MAX_REGISTER,
	.selector_reg = CS42L42_PAGE_REGISTER,
	.selector_mask = 0xff,
	.selector_shift = 0,
	.window_start = 0,
	.window_len = 256,
};

static const struct regmap_config cs42l42_regmap = {
	.reg_bits = 8,
	.val_bits = 8,

	.readable_reg = cs42l42_readable_register,
	.volatile_reg = cs42l42_volatile_register,

	.ranges = &cs42l42_page_range,
	.num_ranges = 1,

	.max_register = CS42L42_MAX_REGISTER,
	.reg_defaults = cs42l42_reg_defaults,
	.num_reg_defaults = ARRAY_SIZE(cs42l42_reg_defaults),
	.cache_type = REGCACHE_RBTREE,

	.use_single_read = true,
	.use_single_write = true,
};

static DECLARE_TLV_DB_SCALE(adc_tlv, -9700, 100, true);
static DECLARE_TLV_DB_SCALE(mixer_tlv, -6300, 100, true);

static int cs42l42_slow_start_put(struct snd_kcontrol *kcontrol,
				  struct snd_ctl_elem_value *ucontrol)
{
	struct snd_soc_component *component = snd_soc_kcontrol_component(kcontrol);
	u8 val;

	/* all bits of SLOW_START_EN much change together */
	switch (ucontrol->value.integer.value[0]) {
	case 0:
		val = 0;
		break;
	case 1:
		val = CS42L42_SLOW_START_EN_MASK;
		break;
	default:
		return -EINVAL;
	}

	return snd_soc_component_update_bits(component, CS42L42_SLOW_START_ENABLE,
					     CS42L42_SLOW_START_EN_MASK, val);
}

static const char * const cs42l42_hpf_freq_text[] = {
	"1.86Hz", "120Hz", "235Hz", "466Hz"
};

static SOC_ENUM_SINGLE_DECL(cs42l42_hpf_freq_enum, CS42L42_ADC_WNF_HPF_CTL,
			    CS42L42_ADC_HPF_CF_SHIFT,
			    cs42l42_hpf_freq_text);

static const char * const cs42l42_wnf3_freq_text[] = {
	"160Hz", "180Hz", "200Hz", "220Hz",
	"240Hz", "260Hz", "280Hz", "300Hz"
};

static SOC_ENUM_SINGLE_DECL(cs42l42_wnf3_freq_enum, CS42L42_ADC_WNF_HPF_CTL,
			    CS42L42_ADC_WNF_CF_SHIFT,
			    cs42l42_wnf3_freq_text);

static const struct snd_kcontrol_new cs42l42_snd_controls[] = {
	/* ADC Volume and Filter Controls */
	SOC_SINGLE("ADC Notch Switch", CS42L42_ADC_CTL,
				CS42L42_ADC_NOTCH_DIS_SHIFT, true, true),
	SOC_SINGLE("ADC Weak Force Switch", CS42L42_ADC_CTL,
				CS42L42_ADC_FORCE_WEAK_VCM_SHIFT, true, false),
	SOC_SINGLE("ADC Invert Switch", CS42L42_ADC_CTL,
				CS42L42_ADC_INV_SHIFT, true, false),
	SOC_SINGLE("ADC Boost Switch", CS42L42_ADC_CTL,
				CS42L42_ADC_DIG_BOOST_SHIFT, true, false),
	SOC_SINGLE_S8_TLV("ADC Volume", CS42L42_ADC_VOLUME, -97, 12, adc_tlv),
	SOC_SINGLE("ADC WNF Switch", CS42L42_ADC_WNF_HPF_CTL,
				CS42L42_ADC_WNF_EN_SHIFT, true, false),
	SOC_SINGLE("ADC HPF Switch", CS42L42_ADC_WNF_HPF_CTL,
				CS42L42_ADC_HPF_EN_SHIFT, true, false),
	SOC_ENUM("HPF Corner Freq", cs42l42_hpf_freq_enum),
	SOC_ENUM("WNF 3dB Freq", cs42l42_wnf3_freq_enum),

	/* DAC Volume and Filter Controls */
	SOC_SINGLE("DACA Invert Switch", CS42L42_DAC_CTL1,
				CS42L42_DACA_INV_SHIFT, true, false),
	SOC_SINGLE("DACB Invert Switch", CS42L42_DAC_CTL1,
				CS42L42_DACB_INV_SHIFT, true, false),
	SOC_SINGLE("DAC HPF Switch", CS42L42_DAC_CTL2,
				CS42L42_DAC_HPF_EN_SHIFT, true, false),
	SOC_DOUBLE_R_TLV("Mixer Volume", CS42L42_MIXER_CHA_VOL,
			 CS42L42_MIXER_CHB_VOL, CS42L42_MIXER_CH_VOL_SHIFT,
				0x3f, 1, mixer_tlv),

	SOC_SINGLE_EXT("Slow Start Switch", CS42L42_SLOW_START_ENABLE,
			CS42L42_SLOW_START_EN_SHIFT, true, false,
			snd_soc_get_volsw, cs42l42_slow_start_put),
};

static int cs42l42_hp_adc_ev(struct snd_soc_dapm_widget *w,
			     struct snd_kcontrol *kcontrol, int event)
{
	struct snd_soc_component *component = snd_soc_dapm_to_component(w->dapm);
	struct cs42l42_private *cs42l42 = snd_soc_component_get_drvdata(component);

	switch (event) {
	case SND_SOC_DAPM_PRE_PMU:
		cs42l42->hp_adc_up_pending = true;
		break;
	case SND_SOC_DAPM_POST_PMU:
		/* Only need one delay if HP and ADC are both powering-up */
		if (cs42l42->hp_adc_up_pending) {
			usleep_range(CS42L42_HP_ADC_EN_TIME_US,
				     CS42L42_HP_ADC_EN_TIME_US + 1000);
			cs42l42->hp_adc_up_pending = false;
		}
		break;
	default:
		break;
	}

	return 0;
}

static const struct snd_soc_dapm_widget cs42l42_dapm_widgets[] = {
	/* Playback Path */
	SND_SOC_DAPM_OUTPUT("HP"),
	SND_SOC_DAPM_DAC_E("DAC", NULL, CS42L42_PWR_CTL1, CS42L42_HP_PDN_SHIFT, 1,
			   cs42l42_hp_adc_ev, SND_SOC_DAPM_PRE_PMU | SND_SOC_DAPM_POST_PMU),
	SND_SOC_DAPM_MIXER("MIXER", CS42L42_PWR_CTL1, CS42L42_MIXER_PDN_SHIFT, 1, NULL, 0),
	SND_SOC_DAPM_AIF_IN("SDIN1", NULL, 0, SND_SOC_NOPM, 0, 0),
	SND_SOC_DAPM_AIF_IN("SDIN2", NULL, 1, SND_SOC_NOPM, 0, 0),

	/* Playback Requirements */
	SND_SOC_DAPM_SUPPLY("ASP DAI0", CS42L42_PWR_CTL1, CS42L42_ASP_DAI_PDN_SHIFT, 1, NULL, 0),

	/* Capture Path */
	SND_SOC_DAPM_INPUT("HS"),
	SND_SOC_DAPM_ADC_E("ADC", NULL, CS42L42_PWR_CTL1, CS42L42_ADC_PDN_SHIFT, 1,
			   cs42l42_hp_adc_ev, SND_SOC_DAPM_PRE_PMU | SND_SOC_DAPM_POST_PMU),
	SND_SOC_DAPM_AIF_OUT("SDOUT1", NULL, 0, CS42L42_ASP_TX_CH_EN, CS42L42_ASP_TX0_CH1_SHIFT, 0),
	SND_SOC_DAPM_AIF_OUT("SDOUT2", NULL, 1, CS42L42_ASP_TX_CH_EN, CS42L42_ASP_TX0_CH2_SHIFT, 0),

	/* Capture Requirements */
	SND_SOC_DAPM_SUPPLY("ASP DAO0", CS42L42_PWR_CTL1, CS42L42_ASP_DAO_PDN_SHIFT, 1, NULL, 0),
	SND_SOC_DAPM_SUPPLY("ASP TX EN", CS42L42_ASP_TX_SZ_EN, CS42L42_ASP_TX_EN_SHIFT, 0, NULL, 0),

	/* Playback/Capture Requirements */
	SND_SOC_DAPM_SUPPLY("SCLK", CS42L42_ASP_CLK_CFG, CS42L42_ASP_SCLK_EN_SHIFT, 0, NULL, 0),
};

static const struct snd_soc_dapm_route cs42l42_audio_map[] = {
	/* Playback Path */
	{"HP", NULL, "DAC"},
	{"DAC", NULL, "MIXER"},
	{"MIXER", NULL, "SDIN1"},
	{"MIXER", NULL, "SDIN2"},
	{"SDIN1", NULL, "Playback"},
	{"SDIN2", NULL, "Playback"},

	/* Playback Requirements */
	{"SDIN1", NULL, "ASP DAI0"},
	{"SDIN2", NULL, "ASP DAI0"},
	{"SDIN1", NULL, "SCLK"},
	{"SDIN2", NULL, "SCLK"},

	/* Capture Path */
	{"ADC", NULL, "HS"},
	{ "SDOUT1", NULL, "ADC" },
	{ "SDOUT2", NULL, "ADC" },
	{ "Capture", NULL, "SDOUT1" },
	{ "Capture", NULL, "SDOUT2" },

	/* Capture Requirements */
	{ "SDOUT1", NULL, "ASP DAO0" },
	{ "SDOUT2", NULL, "ASP DAO0" },
	{ "SDOUT1", NULL, "SCLK" },
	{ "SDOUT2", NULL, "SCLK" },
	{ "SDOUT1", NULL, "ASP TX EN" },
	{ "SDOUT2", NULL, "ASP TX EN" },
};

static int cs42l42_set_jack(struct snd_soc_component *component, struct snd_soc_jack *jk, void *d)
{
	struct cs42l42_private *cs42l42 = snd_soc_component_get_drvdata(component);

	/* Prevent race with interrupt handler */
	mutex_lock(&cs42l42->jack_detect_mutex);
	cs42l42->jack = jk;

<<<<<<< HEAD
=======
	if (jk) {
		switch (cs42l42->hs_type) {
		case CS42L42_PLUG_CTIA:
		case CS42L42_PLUG_OMTP:
			snd_soc_jack_report(jk, SND_JACK_HEADSET, SND_JACK_HEADSET);
			break;
		case CS42L42_PLUG_HEADPHONE:
			snd_soc_jack_report(jk, SND_JACK_HEADPHONE, SND_JACK_HEADPHONE);
			break;
		default:
			break;
		}
	}
	mutex_unlock(&cs42l42->jack_detect_mutex);

>>>>>>> 754e0b0e
	return 0;
}

static const struct snd_soc_component_driver soc_component_dev_cs42l42 = {
	.set_jack		= cs42l42_set_jack,
	.dapm_widgets		= cs42l42_dapm_widgets,
	.num_dapm_widgets	= ARRAY_SIZE(cs42l42_dapm_widgets),
	.dapm_routes		= cs42l42_audio_map,
	.num_dapm_routes	= ARRAY_SIZE(cs42l42_audio_map),
	.controls		= cs42l42_snd_controls,
	.num_controls		= ARRAY_SIZE(cs42l42_snd_controls),
	.idle_bias_on		= 1,
	.endianness		= 1,
	.non_legacy_dai_naming	= 1,
};

/* Switch to SCLK. Atomic delay after the write to allow the switch to complete. */
static const struct reg_sequence cs42l42_to_sclk_seq[] = {
	{
		.reg = CS42L42_OSC_SWITCH,
		.def = CS42L42_SCLK_PRESENT_MASK,
		.delay_us = CS42L42_CLOCK_SWITCH_DELAY_US,
	},
};

/* Switch to OSC. Atomic delay after the write to allow the switch to complete. */
static const struct reg_sequence cs42l42_to_osc_seq[] = {
	{
		.reg = CS42L42_OSC_SWITCH,
		.def = 0,
		.delay_us = CS42L42_CLOCK_SWITCH_DELAY_US,
	},
};

struct cs42l42_pll_params {
	u32 sclk;
	u8 mclk_src_sel;
	u8 sclk_prediv;
	u8 pll_div_int;
	u32 pll_div_frac;
	u8 pll_mode;
	u8 pll_divout;
	u32 mclk_int;
	u8 pll_cal_ratio;
	u8 n;
};

/*
 * Common PLL Settings for given SCLK
 * Table 4-5 from the Datasheet
 */
static const struct cs42l42_pll_params pll_ratio_table[] = {
	{ 1411200,  1, 0x00, 0x80, 0x000000, 0x03, 0x10, 11289600, 128, 2},
	{ 1536000,  1, 0x00, 0x7D, 0x000000, 0x03, 0x10, 12000000, 125, 2},
	{ 2304000,  1, 0x00, 0x55, 0xC00000, 0x02, 0x10, 12288000,  85, 2},
	{ 2400000,  1, 0x00, 0x50, 0x000000, 0x03, 0x10, 12000000,  80, 2},
	{ 2822400,  1, 0x00, 0x40, 0x000000, 0x03, 0x10, 11289600, 128, 1},
	{ 3000000,  1, 0x00, 0x40, 0x000000, 0x03, 0x10, 12000000, 128, 1},
	{ 3072000,  1, 0x00, 0x3E, 0x800000, 0x03, 0x10, 12000000, 125, 1},
	{ 4000000,  1, 0x00, 0x30, 0x800000, 0x03, 0x10, 12000000,  96, 1},
	{ 4096000,  1, 0x00, 0x2E, 0xE00000, 0x03, 0x10, 12000000,  94, 1},
	{ 5644800,  1, 0x01, 0x40, 0x000000, 0x03, 0x10, 11289600, 128, 1},
	{ 6000000,  1, 0x01, 0x40, 0x000000, 0x03, 0x10, 12000000, 128, 1},
	{ 6144000,  1, 0x01, 0x3E, 0x800000, 0x03, 0x10, 12000000, 125, 1},
	{ 11289600, 0, 0, 0, 0, 0, 0, 11289600, 0, 1},
	{ 12000000, 0, 0, 0, 0, 0, 0, 12000000, 0, 1},
	{ 12288000, 0, 0, 0, 0, 0, 0, 12288000, 0, 1},
	{ 22579200, 1, 0x03, 0x40, 0x000000, 0x03, 0x10, 11289600, 128, 1},
	{ 24000000, 1, 0x03, 0x40, 0x000000, 0x03, 0x10, 12000000, 128, 1},
	{ 24576000, 1, 0x03, 0x40, 0x000000, 0x03, 0x10, 12288000, 128, 1}
};

static int cs42l42_pll_config(struct snd_soc_component *component)
{
	struct cs42l42_private *cs42l42 = snd_soc_component_get_drvdata(component);
	int i;
	u32 clk;
	u32 fsync;

	if (!cs42l42->sclk)
		clk = cs42l42->bclk;
	else
		clk = cs42l42->sclk;

	/* Don't reconfigure if there is an audio stream running */
	if (cs42l42->stream_use) {
		if (pll_ratio_table[cs42l42->pll_config].sclk == clk)
			return 0;
		else
			return -EBUSY;
	}

	for (i = 0; i < ARRAY_SIZE(pll_ratio_table); i++) {
		if (pll_ratio_table[i].sclk == clk) {
			cs42l42->pll_config = i;

			/* Configure the internal sample rate */
			snd_soc_component_update_bits(component, CS42L42_MCLK_CTL,
					CS42L42_INTERNAL_FS_MASK,
					((pll_ratio_table[i].mclk_int !=
					12000000) &&
					(pll_ratio_table[i].mclk_int !=
					24000000)) <<
					CS42L42_INTERNAL_FS_SHIFT);

			/* Set up the LRCLK */
			fsync = clk / cs42l42->srate;
			if (((fsync * cs42l42->srate) != clk)
				|| ((fsync % 2) != 0)) {
				dev_err(component->dev,
					"Unsupported sclk %d/sample rate %d\n",
					clk,
					cs42l42->srate);
				return -EINVAL;
			}
			/* Set the LRCLK period */
			snd_soc_component_update_bits(component,
					CS42L42_FSYNC_P_LOWER,
					CS42L42_FSYNC_PERIOD_MASK,
					CS42L42_FRAC0_VAL(fsync - 1) <<
					CS42L42_FSYNC_PERIOD_SHIFT);
			snd_soc_component_update_bits(component,
					CS42L42_FSYNC_P_UPPER,
					CS42L42_FSYNC_PERIOD_MASK,
					CS42L42_FRAC1_VAL(fsync - 1) <<
					CS42L42_FSYNC_PERIOD_SHIFT);
			/* Set the LRCLK to 50% duty cycle */
			fsync = fsync / 2;
			snd_soc_component_update_bits(component,
					CS42L42_FSYNC_PW_LOWER,
					CS42L42_FSYNC_PULSE_WIDTH_MASK,
					CS42L42_FRAC0_VAL(fsync - 1) <<
					CS42L42_FSYNC_PULSE_WIDTH_SHIFT);
			snd_soc_component_update_bits(component,
					CS42L42_FSYNC_PW_UPPER,
					CS42L42_FSYNC_PULSE_WIDTH_MASK,
					CS42L42_FRAC1_VAL(fsync - 1) <<
					CS42L42_FSYNC_PULSE_WIDTH_SHIFT);
			if (pll_ratio_table[i].mclk_src_sel == 0) {
				/* Pass the clock straight through */
				snd_soc_component_update_bits(component,
					CS42L42_PLL_CTL1,
					CS42L42_PLL_START_MASK,	0);
			} else {
				/* Configure PLL per table 4-5 */
				snd_soc_component_update_bits(component,
					CS42L42_PLL_DIV_CFG1,
					CS42L42_SCLK_PREDIV_MASK,
					pll_ratio_table[i].sclk_prediv
					<< CS42L42_SCLK_PREDIV_SHIFT);
				snd_soc_component_update_bits(component,
					CS42L42_PLL_DIV_INT,
					CS42L42_PLL_DIV_INT_MASK,
					pll_ratio_table[i].pll_div_int
					<< CS42L42_PLL_DIV_INT_SHIFT);
				snd_soc_component_update_bits(component,
					CS42L42_PLL_DIV_FRAC0,
					CS42L42_PLL_DIV_FRAC_MASK,
					CS42L42_FRAC0_VAL(
					pll_ratio_table[i].pll_div_frac)
					<< CS42L42_PLL_DIV_FRAC_SHIFT);
				snd_soc_component_update_bits(component,
					CS42L42_PLL_DIV_FRAC1,
					CS42L42_PLL_DIV_FRAC_MASK,
					CS42L42_FRAC1_VAL(
					pll_ratio_table[i].pll_div_frac)
					<< CS42L42_PLL_DIV_FRAC_SHIFT);
				snd_soc_component_update_bits(component,
					CS42L42_PLL_DIV_FRAC2,
					CS42L42_PLL_DIV_FRAC_MASK,
					CS42L42_FRAC2_VAL(
					pll_ratio_table[i].pll_div_frac)
					<< CS42L42_PLL_DIV_FRAC_SHIFT);
				snd_soc_component_update_bits(component,
					CS42L42_PLL_CTL4,
					CS42L42_PLL_MODE_MASK,
					pll_ratio_table[i].pll_mode
					<< CS42L42_PLL_MODE_SHIFT);
				snd_soc_component_update_bits(component,
					CS42L42_PLL_CTL3,
					CS42L42_PLL_DIVOUT_MASK,
					(pll_ratio_table[i].pll_divout * pll_ratio_table[i].n)
					<< CS42L42_PLL_DIVOUT_SHIFT);
				snd_soc_component_update_bits(component,
					CS42L42_PLL_CAL_RATIO,
					CS42L42_PLL_CAL_RATIO_MASK,
					pll_ratio_table[i].pll_cal_ratio
					<< CS42L42_PLL_CAL_RATIO_SHIFT);
			}
			return 0;
		}
	}

	return -EINVAL;
}

static void cs42l42_src_config(struct snd_soc_component *component, unsigned int sample_rate)
{
	struct cs42l42_private *cs42l42 = snd_soc_component_get_drvdata(component);
	unsigned int fs;

	/* Don't reconfigure if there is an audio stream running */
	if (cs42l42->stream_use)
		return;

	/* SRC MCLK must be as close as possible to 125 * sample rate */
	if (sample_rate <= 48000)
		fs = CS42L42_CLK_IASRC_SEL_6;
	else
		fs = CS42L42_CLK_IASRC_SEL_12;

	/* Set the sample rates (96k or lower) */
	snd_soc_component_update_bits(component,
				      CS42L42_FS_RATE_EN,
				      CS42L42_FS_EN_MASK,
				      (CS42L42_FS_EN_IASRC_96K |
				       CS42L42_FS_EN_OASRC_96K) <<
				      CS42L42_FS_EN_SHIFT);

	snd_soc_component_update_bits(component,
				      CS42L42_IN_ASRC_CLK,
				      CS42L42_CLK_IASRC_SEL_MASK,
				      fs << CS42L42_CLK_IASRC_SEL_SHIFT);
	snd_soc_component_update_bits(component,
				      CS42L42_OUT_ASRC_CLK,
				      CS42L42_CLK_OASRC_SEL_MASK,
				      fs << CS42L42_CLK_OASRC_SEL_SHIFT);
}

static int cs42l42_set_dai_fmt(struct snd_soc_dai *codec_dai, unsigned int fmt)
{
	struct snd_soc_component *component = codec_dai->component;
	u32 asp_cfg_val = 0;

	switch (fmt & SND_SOC_DAIFMT_MASTER_MASK) {
	case SND_SOC_DAIFMT_CBS_CFM:
		asp_cfg_val |= CS42L42_ASP_MASTER_MODE <<
				CS42L42_ASP_MODE_SHIFT;
		break;
	case SND_SOC_DAIFMT_CBS_CFS:
		asp_cfg_val |= CS42L42_ASP_SLAVE_MODE <<
				CS42L42_ASP_MODE_SHIFT;
		break;
	default:
		return -EINVAL;
	}

	/* interface format */
	switch (fmt & SND_SOC_DAIFMT_FORMAT_MASK) {
	case SND_SOC_DAIFMT_I2S:
		/*
		 * 5050 mode, frame starts on falling edge of LRCLK,
		 * frame delayed by 1.0 SCLKs
		 */
		snd_soc_component_update_bits(component,
					      CS42L42_ASP_FRM_CFG,
					      CS42L42_ASP_STP_MASK |
					      CS42L42_ASP_5050_MASK |
					      CS42L42_ASP_FSD_MASK,
					      CS42L42_ASP_5050_MASK |
					      (CS42L42_ASP_FSD_1_0 <<
						CS42L42_ASP_FSD_SHIFT));
		break;
	default:
		return -EINVAL;
	}

	/* Bitclock/frame inversion */
	switch (fmt & SND_SOC_DAIFMT_INV_MASK) {
	case SND_SOC_DAIFMT_NB_NF:
		asp_cfg_val |= CS42L42_ASP_SCPOL_NOR << CS42L42_ASP_SCPOL_SHIFT;
		break;
	case SND_SOC_DAIFMT_NB_IF:
		asp_cfg_val |= CS42L42_ASP_SCPOL_NOR << CS42L42_ASP_SCPOL_SHIFT;
		asp_cfg_val |= CS42L42_ASP_LCPOL_INV << CS42L42_ASP_LCPOL_SHIFT;
		break;
	case SND_SOC_DAIFMT_IB_NF:
		break;
	case SND_SOC_DAIFMT_IB_IF:
		asp_cfg_val |= CS42L42_ASP_LCPOL_INV << CS42L42_ASP_LCPOL_SHIFT;
		break;
	}

	snd_soc_component_update_bits(component, CS42L42_ASP_CLK_CFG, CS42L42_ASP_MODE_MASK |
								      CS42L42_ASP_SCPOL_MASK |
								      CS42L42_ASP_LCPOL_MASK,
								      asp_cfg_val);

	return 0;
}

static int cs42l42_dai_startup(struct snd_pcm_substream *substream, struct snd_soc_dai *dai)
{
	struct snd_soc_component *component = dai->component;
	struct cs42l42_private *cs42l42 = snd_soc_component_get_drvdata(component);

	/*
	 * Sample rates < 44.1 kHz would produce an out-of-range SCLK with
	 * a standard I2S frame. If the machine driver sets SCLK it must be
	 * legal.
	 */
	if (cs42l42->sclk)
		return 0;

	/* Machine driver has not set a SCLK, limit bottom end to 44.1 kHz */
	return snd_pcm_hw_constraint_minmax(substream->runtime,
					    SNDRV_PCM_HW_PARAM_RATE,
					    44100, 96000);
}

static int cs42l42_pcm_hw_params(struct snd_pcm_substream *substream,
				struct snd_pcm_hw_params *params,
				struct snd_soc_dai *dai)
{
	struct snd_soc_component *component = dai->component;
	struct cs42l42_private *cs42l42 = snd_soc_component_get_drvdata(component);
	unsigned int channels = params_channels(params);
	unsigned int width = (params_width(params) / 8) - 1;
	unsigned int val = 0;
	int ret;

	cs42l42->srate = params_rate(params);
	cs42l42->bclk = snd_soc_params_to_bclk(params);

	/* I2S frame always has 2 channels even for mono audio */
	if (channels == 1)
		cs42l42->bclk *= 2;

	/*
	 * Assume 24-bit samples are in 32-bit slots, to prevent SCLK being
	 * more than assumed (which would result in overclocking).
	 */
	if (params_width(params) == 24)
		cs42l42->bclk = (cs42l42->bclk / 3) * 4;

	switch (substream->stream) {
	case SNDRV_PCM_STREAM_CAPTURE:
		/* channel 2 on high LRCLK */
		val = CS42L42_ASP_TX_CH2_AP_MASK |
		      (width << CS42L42_ASP_TX_CH2_RES_SHIFT) |
		      (width << CS42L42_ASP_TX_CH1_RES_SHIFT);

		snd_soc_component_update_bits(component, CS42L42_ASP_TX_CH_AP_RES,
				CS42L42_ASP_TX_CH1_AP_MASK | CS42L42_ASP_TX_CH2_AP_MASK |
				CS42L42_ASP_TX_CH2_RES_MASK | CS42L42_ASP_TX_CH1_RES_MASK, val);
		break;
	case SNDRV_PCM_STREAM_PLAYBACK:
		val |= width << CS42L42_ASP_RX_CH_RES_SHIFT;
		/* channel 1 on low LRCLK */
		snd_soc_component_update_bits(component, CS42L42_ASP_RX_DAI0_CH1_AP_RES,
							 CS42L42_ASP_RX_CH_AP_MASK |
							 CS42L42_ASP_RX_CH_RES_MASK, val);
		/* Channel 2 on high LRCLK */
		val |= CS42L42_ASP_RX_CH_AP_HI << CS42L42_ASP_RX_CH_AP_SHIFT;
		snd_soc_component_update_bits(component, CS42L42_ASP_RX_DAI0_CH2_AP_RES,
							 CS42L42_ASP_RX_CH_AP_MASK |
							 CS42L42_ASP_RX_CH_RES_MASK, val);

		/* Channel B comes from the last active channel */
		snd_soc_component_update_bits(component, CS42L42_SP_RX_CH_SEL,
					      CS42L42_SP_RX_CHB_SEL_MASK,
					      (channels - 1) << CS42L42_SP_RX_CHB_SEL_SHIFT);

		/* Both LRCLK slots must be enabled */
		snd_soc_component_update_bits(component, CS42L42_ASP_RX_DAI0_EN,
					      CS42L42_ASP_RX0_CH_EN_MASK,
					      BIT(CS42L42_ASP_RX0_CH1_SHIFT) |
					      BIT(CS42L42_ASP_RX0_CH2_SHIFT));
		break;
	default:
		break;
	}

	ret = cs42l42_pll_config(component);
	if (ret)
		return ret;

	cs42l42_src_config(component, params_rate(params));

	return 0;
}

static int cs42l42_set_sysclk(struct snd_soc_dai *dai,
				int clk_id, unsigned int freq, int dir)
{
	struct snd_soc_component *component = dai->component;
	struct cs42l42_private *cs42l42 = snd_soc_component_get_drvdata(component);
	int i;

	if (freq == 0) {
		cs42l42->sclk = 0;
		return 0;
	}

	for (i = 0; i < ARRAY_SIZE(pll_ratio_table); i++) {
		if (pll_ratio_table[i].sclk == freq) {
			cs42l42->sclk = freq;
			return 0;
		}
	}

	dev_err(component->dev, "SCLK %u not supported\n", freq);

	return -EINVAL;
}

static int cs42l42_mute_stream(struct snd_soc_dai *dai, int mute, int stream)
{
	struct snd_soc_component *component = dai->component;
	struct cs42l42_private *cs42l42 = snd_soc_component_get_drvdata(component);
	unsigned int regval;
	int ret;

	if (mute) {
		/* Mute the headphone */
		if (stream == SNDRV_PCM_STREAM_PLAYBACK)
			snd_soc_component_update_bits(component, CS42L42_HP_CTL,
						      CS42L42_HP_ANA_AMUTE_MASK |
						      CS42L42_HP_ANA_BMUTE_MASK,
						      CS42L42_HP_ANA_AMUTE_MASK |
						      CS42L42_HP_ANA_BMUTE_MASK);

		cs42l42->stream_use &= ~(1 << stream);
		if (!cs42l42->stream_use) {
			/*
			 * Switch to the internal oscillator.
			 * SCLK must remain running until after this clock switch.
			 * Without a source of clock the I2C bus doesn't work.
			 */
			regmap_multi_reg_write(cs42l42->regmap, cs42l42_to_osc_seq,
					       ARRAY_SIZE(cs42l42_to_osc_seq));

			/* Must disconnect PLL before stopping it */
			snd_soc_component_update_bits(component,
						      CS42L42_MCLK_SRC_SEL,
						      CS42L42_MCLK_SRC_SEL_MASK,
						      0);
			usleep_range(100, 200);

			snd_soc_component_update_bits(component, CS42L42_PLL_CTL1,
						      CS42L42_PLL_START_MASK, 0);
		}
	} else {
		if (!cs42l42->stream_use) {
			/* SCLK must be running before codec unmute */
			if (pll_ratio_table[cs42l42->pll_config].mclk_src_sel) {
				snd_soc_component_update_bits(component, CS42L42_PLL_CTL1,
							      CS42L42_PLL_START_MASK, 1);

				if (pll_ratio_table[cs42l42->pll_config].n > 1) {
					usleep_range(CS42L42_PLL_DIVOUT_TIME_US,
						     CS42L42_PLL_DIVOUT_TIME_US * 2);
					regval = pll_ratio_table[cs42l42->pll_config].pll_divout;
					snd_soc_component_update_bits(component, CS42L42_PLL_CTL3,
								      CS42L42_PLL_DIVOUT_MASK,
								      regval <<
								      CS42L42_PLL_DIVOUT_SHIFT);
				}

				ret = regmap_read_poll_timeout(cs42l42->regmap,
							       CS42L42_PLL_LOCK_STATUS,
							       regval,
							       (regval & 1),
							       CS42L42_PLL_LOCK_POLL_US,
							       CS42L42_PLL_LOCK_TIMEOUT_US);
				if (ret < 0)
					dev_warn(component->dev, "PLL failed to lock: %d\n", ret);

				/* PLL must be running to drive glitchless switch logic */
				snd_soc_component_update_bits(component,
							      CS42L42_MCLK_SRC_SEL,
							      CS42L42_MCLK_SRC_SEL_MASK,
							      CS42L42_MCLK_SRC_SEL_MASK);
			}

			/* Mark SCLK as present, turn off internal oscillator */
			regmap_multi_reg_write(cs42l42->regmap, cs42l42_to_sclk_seq,
					       ARRAY_SIZE(cs42l42_to_sclk_seq));
		}
		cs42l42->stream_use |= 1 << stream;

		if (stream == SNDRV_PCM_STREAM_PLAYBACK) {
			/* Un-mute the headphone */
			snd_soc_component_update_bits(component, CS42L42_HP_CTL,
						      CS42L42_HP_ANA_AMUTE_MASK |
						      CS42L42_HP_ANA_BMUTE_MASK,
						      0);
		}
	}

	return 0;
}

#define CS42L42_FORMATS (SNDRV_PCM_FMTBIT_S16_LE |\
			 SNDRV_PCM_FMTBIT_S24_LE |\
			 SNDRV_PCM_FMTBIT_S32_LE)

static const struct snd_soc_dai_ops cs42l42_ops = {
	.startup	= cs42l42_dai_startup,
	.hw_params	= cs42l42_pcm_hw_params,
	.set_fmt	= cs42l42_set_dai_fmt,
	.set_sysclk	= cs42l42_set_sysclk,
	.mute_stream	= cs42l42_mute_stream,
};

static struct snd_soc_dai_driver cs42l42_dai = {
		.name = "cs42l42",
		.playback = {
			.stream_name = "Playback",
			.channels_min = 1,
			.channels_max = 2,
			.rates = SNDRV_PCM_RATE_8000_96000,
			.formats = CS42L42_FORMATS,
		},
		.capture = {
			.stream_name = "Capture",
			.channels_min = 1,
			.channels_max = 2,
			.rates = SNDRV_PCM_RATE_8000_96000,
			.formats = CS42L42_FORMATS,
		},
		.symmetric_rate = 1,
		.symmetric_sample_bits = 1,
		.ops = &cs42l42_ops,
};

static void cs42l42_manual_hs_type_detect(struct cs42l42_private *cs42l42)
{
	unsigned int hs_det_status;
	unsigned int hs_det_comp1;
	unsigned int hs_det_comp2;
	unsigned int hs_det_sw;

	/* Set hs detect to manual, active mode */
	regmap_update_bits(cs42l42->regmap,
		CS42L42_HSDET_CTL2,
		CS42L42_HSDET_CTRL_MASK |
		CS42L42_HSDET_SET_MASK |
		CS42L42_HSBIAS_REF_MASK |
		CS42L42_HSDET_AUTO_TIME_MASK,
		(1 << CS42L42_HSDET_CTRL_SHIFT) |
		(0 << CS42L42_HSDET_SET_SHIFT) |
		(0 << CS42L42_HSBIAS_REF_SHIFT) |
		(0 << CS42L42_HSDET_AUTO_TIME_SHIFT));

	/* Configure HS DET comparator reference levels. */
	regmap_update_bits(cs42l42->regmap,
				CS42L42_HSDET_CTL1,
				CS42L42_HSDET_COMP1_LVL_MASK |
				CS42L42_HSDET_COMP2_LVL_MASK,
				(CS42L42_HSDET_COMP1_LVL_VAL << CS42L42_HSDET_COMP1_LVL_SHIFT) |
				(CS42L42_HSDET_COMP2_LVL_VAL << CS42L42_HSDET_COMP2_LVL_SHIFT));

	/* Open the SW_HSB_HS3 switch and close SW_HSB_HS4 for a Type 1 headset. */
	regmap_write(cs42l42->regmap, CS42L42_HS_SWITCH_CTL, CS42L42_HSDET_SW_COMP1);

	msleep(100);

	regmap_read(cs42l42->regmap, CS42L42_HS_DET_STATUS, &hs_det_status);

	hs_det_comp1 = (hs_det_status & CS42L42_HSDET_COMP1_OUT_MASK) >>
			CS42L42_HSDET_COMP1_OUT_SHIFT;
	hs_det_comp2 = (hs_det_status & CS42L42_HSDET_COMP2_OUT_MASK) >>
			CS42L42_HSDET_COMP2_OUT_SHIFT;

	/* Close the SW_HSB_HS3 switch for a Type 2 headset. */
	regmap_write(cs42l42->regmap, CS42L42_HS_SWITCH_CTL, CS42L42_HSDET_SW_COMP2);

	msleep(100);

	regmap_read(cs42l42->regmap, CS42L42_HS_DET_STATUS, &hs_det_status);

	hs_det_comp1 |= ((hs_det_status & CS42L42_HSDET_COMP1_OUT_MASK) >>
			CS42L42_HSDET_COMP1_OUT_SHIFT) << 1;
	hs_det_comp2 |= ((hs_det_status & CS42L42_HSDET_COMP2_OUT_MASK) >>
			CS42L42_HSDET_COMP2_OUT_SHIFT) << 1;

	/* Use Comparator 1 with 1.25V Threshold. */
	switch (hs_det_comp1) {
	case CS42L42_HSDET_COMP_TYPE1:
		cs42l42->hs_type = CS42L42_PLUG_CTIA;
		hs_det_sw = CS42L42_HSDET_SW_TYPE1;
		break;
	case CS42L42_HSDET_COMP_TYPE2:
		cs42l42->hs_type = CS42L42_PLUG_OMTP;
		hs_det_sw = CS42L42_HSDET_SW_TYPE2;
		break;
	default:
		/* Fallback to Comparator 2 with 1.75V Threshold. */
		switch (hs_det_comp2) {
		case CS42L42_HSDET_COMP_TYPE1:
			cs42l42->hs_type = CS42L42_PLUG_CTIA;
			hs_det_sw = CS42L42_HSDET_SW_TYPE1;
			break;
		case CS42L42_HSDET_COMP_TYPE2:
			cs42l42->hs_type = CS42L42_PLUG_OMTP;
			hs_det_sw = CS42L42_HSDET_SW_TYPE2;
			break;
		case CS42L42_HSDET_COMP_TYPE3:
			cs42l42->hs_type = CS42L42_PLUG_HEADPHONE;
			hs_det_sw = CS42L42_HSDET_SW_TYPE3;
			break;
		default:
			cs42l42->hs_type = CS42L42_PLUG_INVALID;
			hs_det_sw = CS42L42_HSDET_SW_TYPE4;
			break;
		}
	}

	/* Set Switches */
	regmap_write(cs42l42->regmap, CS42L42_HS_SWITCH_CTL, hs_det_sw);

	/* Set HSDET mode to Manual—Disabled */
	regmap_update_bits(cs42l42->regmap,
		CS42L42_HSDET_CTL2,
		CS42L42_HSDET_CTRL_MASK |
		CS42L42_HSDET_SET_MASK |
		CS42L42_HSBIAS_REF_MASK |
		CS42L42_HSDET_AUTO_TIME_MASK,
		(0 << CS42L42_HSDET_CTRL_SHIFT) |
		(0 << CS42L42_HSDET_SET_SHIFT) |
		(0 << CS42L42_HSBIAS_REF_SHIFT) |
		(0 << CS42L42_HSDET_AUTO_TIME_SHIFT));

	/* Configure HS DET comparator reference levels. */
	regmap_update_bits(cs42l42->regmap,
				CS42L42_HSDET_CTL1,
				CS42L42_HSDET_COMP1_LVL_MASK |
				CS42L42_HSDET_COMP2_LVL_MASK,
				(CS42L42_HSDET_COMP1_LVL_DEFAULT << CS42L42_HSDET_COMP1_LVL_SHIFT) |
				(CS42L42_HSDET_COMP2_LVL_DEFAULT << CS42L42_HSDET_COMP2_LVL_SHIFT));
}

static void cs42l42_process_hs_type_detect(struct cs42l42_private *cs42l42)
{
	unsigned int hs_det_status;
	unsigned int int_status;

	/* Read and save the hs detection result */
	regmap_read(cs42l42->regmap, CS42L42_HS_DET_STATUS, &hs_det_status);

	/* Mask the auto detect interrupt */
	regmap_update_bits(cs42l42->regmap,
		CS42L42_CODEC_INT_MASK,
		CS42L42_PDN_DONE_MASK |
		CS42L42_HSDET_AUTO_DONE_MASK,
		(1 << CS42L42_PDN_DONE_SHIFT) |
		(1 << CS42L42_HSDET_AUTO_DONE_SHIFT));


	cs42l42->hs_type = (hs_det_status & CS42L42_HSDET_TYPE_MASK) >>
				CS42L42_HSDET_TYPE_SHIFT;

	/* Set hs detect to automatic, disabled mode */
	regmap_update_bits(cs42l42->regmap,
		CS42L42_HSDET_CTL2,
		CS42L42_HSDET_CTRL_MASK |
		CS42L42_HSDET_SET_MASK |
		CS42L42_HSBIAS_REF_MASK |
		CS42L42_HSDET_AUTO_TIME_MASK,
		(2 << CS42L42_HSDET_CTRL_SHIFT) |
		(2 << CS42L42_HSDET_SET_SHIFT) |
		(0 << CS42L42_HSBIAS_REF_SHIFT) |
		(3 << CS42L42_HSDET_AUTO_TIME_SHIFT));

	/* Run Manual detection if auto detect has not found a headset.
	 * We Re-Run with Manual Detection if the original detection was invalid or headphones,
	 * to ensure that a headset mic is detected in all cases.
	 */
	if (cs42l42->hs_type == CS42L42_PLUG_INVALID ||
		cs42l42->hs_type == CS42L42_PLUG_HEADPHONE) {
		dev_dbg(cs42l42->dev, "Running Manual Detection Fallback\n");
		cs42l42_manual_hs_type_detect(cs42l42);
	}

	/* Set up button detection */
	if ((cs42l42->hs_type == CS42L42_PLUG_CTIA) ||
	      (cs42l42->hs_type == CS42L42_PLUG_OMTP)) {
		/* Set auto HS bias settings to default */
		regmap_update_bits(cs42l42->regmap,
			CS42L42_HSBIAS_SC_AUTOCTL,
			CS42L42_HSBIAS_SENSE_EN_MASK |
			CS42L42_AUTO_HSBIAS_HIZ_MASK |
			CS42L42_TIP_SENSE_EN_MASK |
			CS42L42_HSBIAS_SENSE_TRIP_MASK,
			(0 << CS42L42_HSBIAS_SENSE_EN_SHIFT) |
			(0 << CS42L42_AUTO_HSBIAS_HIZ_SHIFT) |
			(0 << CS42L42_TIP_SENSE_EN_SHIFT) |
			(3 << CS42L42_HSBIAS_SENSE_TRIP_SHIFT));

		/* Set up hs detect level sensitivity */
		regmap_update_bits(cs42l42->regmap,
			CS42L42_MIC_DET_CTL1,
			CS42L42_LATCH_TO_VP_MASK |
			CS42L42_EVENT_STAT_SEL_MASK |
			CS42L42_HS_DET_LEVEL_MASK,
			(1 << CS42L42_LATCH_TO_VP_SHIFT) |
			(0 << CS42L42_EVENT_STAT_SEL_SHIFT) |
			(cs42l42->bias_thresholds[0] <<
			CS42L42_HS_DET_LEVEL_SHIFT));

		/* Set auto HS bias settings to default */
		regmap_update_bits(cs42l42->regmap,
			CS42L42_HSBIAS_SC_AUTOCTL,
			CS42L42_HSBIAS_SENSE_EN_MASK |
			CS42L42_AUTO_HSBIAS_HIZ_MASK |
			CS42L42_TIP_SENSE_EN_MASK |
			CS42L42_HSBIAS_SENSE_TRIP_MASK,
			(cs42l42->hs_bias_sense_en << CS42L42_HSBIAS_SENSE_EN_SHIFT) |
			(1 << CS42L42_AUTO_HSBIAS_HIZ_SHIFT) |
			(0 << CS42L42_TIP_SENSE_EN_SHIFT) |
			(3 << CS42L42_HSBIAS_SENSE_TRIP_SHIFT));

		/* Turn on level detect circuitry */
		regmap_update_bits(cs42l42->regmap,
			CS42L42_MISC_DET_CTL,
			CS42L42_HSBIAS_CTL_MASK |
			CS42L42_PDN_MIC_LVL_DET_MASK,
			(3 << CS42L42_HSBIAS_CTL_SHIFT) |
			(0 << CS42L42_PDN_MIC_LVL_DET_SHIFT));

		msleep(cs42l42->btn_det_init_dbnce);

		/* Clear any button interrupts before unmasking them */
		regmap_read(cs42l42->regmap, CS42L42_DET_INT_STATUS2,
			    &int_status);

		/* Unmask button detect interrupts */
		regmap_update_bits(cs42l42->regmap,
			CS42L42_DET_INT2_MASK,
			CS42L42_M_DETECT_TF_MASK |
			CS42L42_M_DETECT_FT_MASK |
			CS42L42_M_HSBIAS_HIZ_MASK |
			CS42L42_M_SHORT_RLS_MASK |
			CS42L42_M_SHORT_DET_MASK,
			(0 << CS42L42_M_DETECT_TF_SHIFT) |
			(0 << CS42L42_M_DETECT_FT_SHIFT) |
			(0 << CS42L42_M_HSBIAS_HIZ_SHIFT) |
			(1 << CS42L42_M_SHORT_RLS_SHIFT) |
			(1 << CS42L42_M_SHORT_DET_SHIFT));
	} else {
		/* Make sure button detect and HS bias circuits are off */
		regmap_update_bits(cs42l42->regmap,
			CS42L42_MISC_DET_CTL,
			CS42L42_HSBIAS_CTL_MASK |
			CS42L42_PDN_MIC_LVL_DET_MASK,
			(1 << CS42L42_HSBIAS_CTL_SHIFT) |
			(1 << CS42L42_PDN_MIC_LVL_DET_SHIFT));
	}

	regmap_update_bits(cs42l42->regmap,
				CS42L42_DAC_CTL2,
				CS42L42_HPOUT_PULLDOWN_MASK |
				CS42L42_HPOUT_LOAD_MASK |
				CS42L42_HPOUT_CLAMP_MASK |
				CS42L42_DAC_HPF_EN_MASK |
				CS42L42_DAC_MON_EN_MASK,
				(0 << CS42L42_HPOUT_PULLDOWN_SHIFT) |
				(0 << CS42L42_HPOUT_LOAD_SHIFT) |
				(0 << CS42L42_HPOUT_CLAMP_SHIFT) |
				(1 << CS42L42_DAC_HPF_EN_SHIFT) |
				(0 << CS42L42_DAC_MON_EN_SHIFT));

	/* Unmask tip sense interrupts */
	regmap_update_bits(cs42l42->regmap,
		CS42L42_TSRS_PLUG_INT_MASK,
		CS42L42_TS_PLUG_MASK |
		CS42L42_TS_UNPLUG_MASK,
		(0 << CS42L42_TS_PLUG_SHIFT) |
		(0 << CS42L42_TS_UNPLUG_SHIFT));
}

static void cs42l42_init_hs_type_detect(struct cs42l42_private *cs42l42)
{
	/* Mask tip sense interrupts */
	regmap_update_bits(cs42l42->regmap,
				CS42L42_TSRS_PLUG_INT_MASK,
				CS42L42_TS_PLUG_MASK |
				CS42L42_TS_UNPLUG_MASK,
				(1 << CS42L42_TS_PLUG_SHIFT) |
				(1 << CS42L42_TS_UNPLUG_SHIFT));

	/* Make sure button detect and HS bias circuits are off */
	regmap_update_bits(cs42l42->regmap,
				CS42L42_MISC_DET_CTL,
				CS42L42_HSBIAS_CTL_MASK |
				CS42L42_PDN_MIC_LVL_DET_MASK,
				(1 << CS42L42_HSBIAS_CTL_SHIFT) |
				(1 << CS42L42_PDN_MIC_LVL_DET_SHIFT));

	/* Set auto HS bias settings to default */
	regmap_update_bits(cs42l42->regmap,
				CS42L42_HSBIAS_SC_AUTOCTL,
				CS42L42_HSBIAS_SENSE_EN_MASK |
				CS42L42_AUTO_HSBIAS_HIZ_MASK |
				CS42L42_TIP_SENSE_EN_MASK |
				CS42L42_HSBIAS_SENSE_TRIP_MASK,
				(0 << CS42L42_HSBIAS_SENSE_EN_SHIFT) |
				(0 << CS42L42_AUTO_HSBIAS_HIZ_SHIFT) |
				(0 << CS42L42_TIP_SENSE_EN_SHIFT) |
				(3 << CS42L42_HSBIAS_SENSE_TRIP_SHIFT));

	/* Set hs detect to manual, disabled mode */
	regmap_update_bits(cs42l42->regmap,
				CS42L42_HSDET_CTL2,
				CS42L42_HSDET_CTRL_MASK |
				CS42L42_HSDET_SET_MASK |
				CS42L42_HSBIAS_REF_MASK |
				CS42L42_HSDET_AUTO_TIME_MASK,
				(0 << CS42L42_HSDET_CTRL_SHIFT) |
				(2 << CS42L42_HSDET_SET_SHIFT) |
				(0 << CS42L42_HSBIAS_REF_SHIFT) |
				(3 << CS42L42_HSDET_AUTO_TIME_SHIFT));

	regmap_update_bits(cs42l42->regmap,
				CS42L42_DAC_CTL2,
				CS42L42_HPOUT_PULLDOWN_MASK |
				CS42L42_HPOUT_LOAD_MASK |
				CS42L42_HPOUT_CLAMP_MASK |
				CS42L42_DAC_HPF_EN_MASK |
				CS42L42_DAC_MON_EN_MASK,
				(8 << CS42L42_HPOUT_PULLDOWN_SHIFT) |
				(0 << CS42L42_HPOUT_LOAD_SHIFT) |
				(1 << CS42L42_HPOUT_CLAMP_SHIFT) |
				(1 << CS42L42_DAC_HPF_EN_SHIFT) |
				(1 << CS42L42_DAC_MON_EN_SHIFT));

	/* Power up HS bias to 2.7V */
	regmap_update_bits(cs42l42->regmap,
				CS42L42_MISC_DET_CTL,
				CS42L42_HSBIAS_CTL_MASK |
				CS42L42_PDN_MIC_LVL_DET_MASK,
				(3 << CS42L42_HSBIAS_CTL_SHIFT) |
				(1 << CS42L42_PDN_MIC_LVL_DET_SHIFT));

	/* Wait for HS bias to ramp up */
	msleep(cs42l42->hs_bias_ramp_time);

	/* Unmask auto detect interrupt */
	regmap_update_bits(cs42l42->regmap,
				CS42L42_CODEC_INT_MASK,
				CS42L42_PDN_DONE_MASK |
				CS42L42_HSDET_AUTO_DONE_MASK,
				(1 << CS42L42_PDN_DONE_SHIFT) |
				(0 << CS42L42_HSDET_AUTO_DONE_SHIFT));

	/* Set hs detect to automatic, enabled mode */
	regmap_update_bits(cs42l42->regmap,
				CS42L42_HSDET_CTL2,
				CS42L42_HSDET_CTRL_MASK |
				CS42L42_HSDET_SET_MASK |
				CS42L42_HSBIAS_REF_MASK |
				CS42L42_HSDET_AUTO_TIME_MASK,
				(3 << CS42L42_HSDET_CTRL_SHIFT) |
				(2 << CS42L42_HSDET_SET_SHIFT) |
				(0 << CS42L42_HSBIAS_REF_SHIFT) |
				(3 << CS42L42_HSDET_AUTO_TIME_SHIFT));
}

static void cs42l42_cancel_hs_type_detect(struct cs42l42_private *cs42l42)
{
	/* Mask button detect interrupts */
	regmap_update_bits(cs42l42->regmap,
		CS42L42_DET_INT2_MASK,
		CS42L42_M_DETECT_TF_MASK |
		CS42L42_M_DETECT_FT_MASK |
		CS42L42_M_HSBIAS_HIZ_MASK |
		CS42L42_M_SHORT_RLS_MASK |
		CS42L42_M_SHORT_DET_MASK,
		(1 << CS42L42_M_DETECT_TF_SHIFT) |
		(1 << CS42L42_M_DETECT_FT_SHIFT) |
		(1 << CS42L42_M_HSBIAS_HIZ_SHIFT) |
		(1 << CS42L42_M_SHORT_RLS_SHIFT) |
		(1 << CS42L42_M_SHORT_DET_SHIFT));

	/* Ground HS bias */
	regmap_update_bits(cs42l42->regmap,
				CS42L42_MISC_DET_CTL,
				CS42L42_HSBIAS_CTL_MASK |
				CS42L42_PDN_MIC_LVL_DET_MASK,
				(1 << CS42L42_HSBIAS_CTL_SHIFT) |
				(1 << CS42L42_PDN_MIC_LVL_DET_SHIFT));

	/* Set auto HS bias settings to default */
	regmap_update_bits(cs42l42->regmap,
				CS42L42_HSBIAS_SC_AUTOCTL,
				CS42L42_HSBIAS_SENSE_EN_MASK |
				CS42L42_AUTO_HSBIAS_HIZ_MASK |
				CS42L42_TIP_SENSE_EN_MASK |
				CS42L42_HSBIAS_SENSE_TRIP_MASK,
				(0 << CS42L42_HSBIAS_SENSE_EN_SHIFT) |
				(0 << CS42L42_AUTO_HSBIAS_HIZ_SHIFT) |
				(0 << CS42L42_TIP_SENSE_EN_SHIFT) |
				(3 << CS42L42_HSBIAS_SENSE_TRIP_SHIFT));

	/* Set hs detect to manual, disabled mode */
	regmap_update_bits(cs42l42->regmap,
				CS42L42_HSDET_CTL2,
				CS42L42_HSDET_CTRL_MASK |
				CS42L42_HSDET_SET_MASK |
				CS42L42_HSBIAS_REF_MASK |
				CS42L42_HSDET_AUTO_TIME_MASK,
				(0 << CS42L42_HSDET_CTRL_SHIFT) |
				(2 << CS42L42_HSDET_SET_SHIFT) |
				(0 << CS42L42_HSBIAS_REF_SHIFT) |
				(3 << CS42L42_HSDET_AUTO_TIME_SHIFT));
}

static int cs42l42_handle_button_press(struct cs42l42_private *cs42l42)
{
	int bias_level;
	unsigned int detect_status;

	/* Mask button detect interrupts */
	regmap_update_bits(cs42l42->regmap,
		CS42L42_DET_INT2_MASK,
		CS42L42_M_DETECT_TF_MASK |
		CS42L42_M_DETECT_FT_MASK |
		CS42L42_M_HSBIAS_HIZ_MASK |
		CS42L42_M_SHORT_RLS_MASK |
		CS42L42_M_SHORT_DET_MASK,
		(1 << CS42L42_M_DETECT_TF_SHIFT) |
		(1 << CS42L42_M_DETECT_FT_SHIFT) |
		(1 << CS42L42_M_HSBIAS_HIZ_SHIFT) |
		(1 << CS42L42_M_SHORT_RLS_SHIFT) |
		(1 << CS42L42_M_SHORT_DET_SHIFT));

	usleep_range(cs42l42->btn_det_event_dbnce * 1000,
		     cs42l42->btn_det_event_dbnce * 2000);

	/* Test all 4 level detect biases */
	bias_level = 1;
	do {
		/* Adjust button detect level sensitivity */
		regmap_update_bits(cs42l42->regmap,
			CS42L42_MIC_DET_CTL1,
			CS42L42_LATCH_TO_VP_MASK |
			CS42L42_EVENT_STAT_SEL_MASK |
			CS42L42_HS_DET_LEVEL_MASK,
			(1 << CS42L42_LATCH_TO_VP_SHIFT) |
			(0 << CS42L42_EVENT_STAT_SEL_SHIFT) |
			(cs42l42->bias_thresholds[bias_level] <<
			CS42L42_HS_DET_LEVEL_SHIFT));

		regmap_read(cs42l42->regmap, CS42L42_DET_STATUS2,
				&detect_status);
	} while ((detect_status & CS42L42_HS_TRUE_MASK) &&
		(++bias_level < CS42L42_NUM_BIASES));

	switch (bias_level) {
	case 1: /* Function C button press */
		bias_level = SND_JACK_BTN_2;
		dev_dbg(cs42l42->dev, "Function C button press\n");
		break;
	case 2: /* Function B button press */
		bias_level = SND_JACK_BTN_1;
		dev_dbg(cs42l42->dev, "Function B button press\n");
		break;
	case 3: /* Function D button press */
		bias_level = SND_JACK_BTN_3;
		dev_dbg(cs42l42->dev, "Function D button press\n");
		break;
	case 4: /* Function A button press */
		bias_level = SND_JACK_BTN_0;
		dev_dbg(cs42l42->dev, "Function A button press\n");
		break;
	default:
		bias_level = 0;
		break;
	}

	/* Set button detect level sensitivity back to default */
	regmap_update_bits(cs42l42->regmap,
		CS42L42_MIC_DET_CTL1,
		CS42L42_LATCH_TO_VP_MASK |
		CS42L42_EVENT_STAT_SEL_MASK |
		CS42L42_HS_DET_LEVEL_MASK,
		(1 << CS42L42_LATCH_TO_VP_SHIFT) |
		(0 << CS42L42_EVENT_STAT_SEL_SHIFT) |
		(cs42l42->bias_thresholds[0] << CS42L42_HS_DET_LEVEL_SHIFT));

	/* Clear any button interrupts before unmasking them */
	regmap_read(cs42l42->regmap, CS42L42_DET_INT_STATUS2,
		    &detect_status);

	/* Unmask button detect interrupts */
	regmap_update_bits(cs42l42->regmap,
		CS42L42_DET_INT2_MASK,
		CS42L42_M_DETECT_TF_MASK |
		CS42L42_M_DETECT_FT_MASK |
		CS42L42_M_HSBIAS_HIZ_MASK |
		CS42L42_M_SHORT_RLS_MASK |
		CS42L42_M_SHORT_DET_MASK,
		(0 << CS42L42_M_DETECT_TF_SHIFT) |
		(0 << CS42L42_M_DETECT_FT_SHIFT) |
		(0 << CS42L42_M_HSBIAS_HIZ_SHIFT) |
		(1 << CS42L42_M_SHORT_RLS_SHIFT) |
		(1 << CS42L42_M_SHORT_DET_SHIFT));

	return bias_level;
}

struct cs42l42_irq_params {
	u16 status_addr;
	u16 mask_addr;
	u8 mask;
};

static const struct cs42l42_irq_params irq_params_table[] = {
	{CS42L42_ADC_OVFL_STATUS, CS42L42_ADC_OVFL_INT_MASK,
		CS42L42_ADC_OVFL_VAL_MASK},
	{CS42L42_MIXER_STATUS, CS42L42_MIXER_INT_MASK,
		CS42L42_MIXER_VAL_MASK},
	{CS42L42_SRC_STATUS, CS42L42_SRC_INT_MASK,
		CS42L42_SRC_VAL_MASK},
	{CS42L42_ASP_RX_STATUS, CS42L42_ASP_RX_INT_MASK,
		CS42L42_ASP_RX_VAL_MASK},
	{CS42L42_ASP_TX_STATUS, CS42L42_ASP_TX_INT_MASK,
		CS42L42_ASP_TX_VAL_MASK},
	{CS42L42_CODEC_STATUS, CS42L42_CODEC_INT_MASK,
		CS42L42_CODEC_VAL_MASK},
	{CS42L42_DET_INT_STATUS1, CS42L42_DET_INT1_MASK,
		CS42L42_DET_INT_VAL1_MASK},
	{CS42L42_DET_INT_STATUS2, CS42L42_DET_INT2_MASK,
		CS42L42_DET_INT_VAL2_MASK},
	{CS42L42_SRCPL_INT_STATUS, CS42L42_SRCPL_INT_MASK,
		CS42L42_SRCPL_VAL_MASK},
	{CS42L42_VPMON_STATUS, CS42L42_VPMON_INT_MASK,
		CS42L42_VPMON_VAL_MASK},
	{CS42L42_PLL_LOCK_STATUS, CS42L42_PLL_LOCK_INT_MASK,
		CS42L42_PLL_LOCK_VAL_MASK},
	{CS42L42_TSRS_PLUG_STATUS, CS42L42_TSRS_PLUG_INT_MASK,
		CS42L42_TSRS_PLUG_VAL_MASK}
};

static irqreturn_t cs42l42_irq_thread(int irq, void *data)
{
	struct cs42l42_private *cs42l42 = (struct cs42l42_private *)data;
	unsigned int stickies[12];
	unsigned int masks[12];
	unsigned int current_plug_status;
	unsigned int current_button_status;
	unsigned int i;
	int report = 0;


	/* Read sticky registers to clear interurpt */
	for (i = 0; i < ARRAY_SIZE(stickies); i++) {
		regmap_read(cs42l42->regmap, irq_params_table[i].status_addr,
				&(stickies[i]));
		regmap_read(cs42l42->regmap, irq_params_table[i].mask_addr,
				&(masks[i]));
		stickies[i] = stickies[i] & (~masks[i]) &
				irq_params_table[i].mask;
	}

	/* Read tip sense status before handling type detect */
	current_plug_status = (stickies[11] &
		(CS42L42_TS_PLUG_MASK | CS42L42_TS_UNPLUG_MASK)) >>
		CS42L42_TS_PLUG_SHIFT;

	/* Read button sense status */
	current_button_status = stickies[7] &
		(CS42L42_M_DETECT_TF_MASK |
		CS42L42_M_DETECT_FT_MASK |
		CS42L42_M_HSBIAS_HIZ_MASK);

	mutex_lock(&cs42l42->jack_detect_mutex);

	/* Check auto-detect status */
	if ((~masks[5]) & irq_params_table[5].mask) {
		if (stickies[5] & CS42L42_HSDET_AUTO_DONE_MASK) {
			cs42l42_process_hs_type_detect(cs42l42);
			switch (cs42l42->hs_type) {
			case CS42L42_PLUG_CTIA:
			case CS42L42_PLUG_OMTP:
				snd_soc_jack_report(cs42l42->jack, SND_JACK_HEADSET,
						    SND_JACK_HEADSET);
				break;
			case CS42L42_PLUG_HEADPHONE:
				snd_soc_jack_report(cs42l42->jack, SND_JACK_HEADPHONE,
						    SND_JACK_HEADPHONE);
				break;
			default:
				break;
			}
			dev_dbg(cs42l42->dev, "Auto detect done (%d)\n", cs42l42->hs_type);
		}
	}

	/* Check tip sense status */
	if ((~masks[11]) & irq_params_table[11].mask) {
		switch (current_plug_status) {
		case CS42L42_TS_PLUG:
			if (cs42l42->plug_state != CS42L42_TS_PLUG) {
				cs42l42->plug_state = CS42L42_TS_PLUG;
				cs42l42_init_hs_type_detect(cs42l42);
			}
			break;

		case CS42L42_TS_UNPLUG:
			if (cs42l42->plug_state != CS42L42_TS_UNPLUG) {
				cs42l42->plug_state = CS42L42_TS_UNPLUG;
				cs42l42_cancel_hs_type_detect(cs42l42);

<<<<<<< HEAD
				switch (cs42l42->hs_type) {
				case CS42L42_PLUG_CTIA:
				case CS42L42_PLUG_OMTP:
					snd_soc_jack_report(cs42l42->jack, 0, SND_JACK_HEADSET);
					break;
				case CS42L42_PLUG_HEADPHONE:
					snd_soc_jack_report(cs42l42->jack, 0, SND_JACK_HEADPHONE);
					break;
				default:
					break;
				}
=======
>>>>>>> 754e0b0e
				snd_soc_jack_report(cs42l42->jack, 0,
						    SND_JACK_HEADSET |
						    SND_JACK_BTN_0 | SND_JACK_BTN_1 |
						    SND_JACK_BTN_2 | SND_JACK_BTN_3);

				dev_dbg(cs42l42->dev, "Unplug event\n");
			}
			break;

		default:
			if (cs42l42->plug_state != CS42L42_TS_TRANS)
				cs42l42->plug_state = CS42L42_TS_TRANS;
		}
	}

	/* Check button detect status */
	if (cs42l42->plug_state == CS42L42_TS_PLUG && ((~masks[7]) & irq_params_table[7].mask)) {
		if (!(current_button_status &
			CS42L42_M_HSBIAS_HIZ_MASK)) {

			if (current_button_status & CS42L42_M_DETECT_TF_MASK) {
				dev_dbg(cs42l42->dev, "Button released\n");
				report = 0;
			} else if (current_button_status & CS42L42_M_DETECT_FT_MASK) {
				report = cs42l42_handle_button_press(cs42l42);

			}
			snd_soc_jack_report(cs42l42->jack, report, SND_JACK_BTN_0 | SND_JACK_BTN_1 |
								   SND_JACK_BTN_2 | SND_JACK_BTN_3);
		}
	}

	mutex_unlock(&cs42l42->jack_detect_mutex);

	return IRQ_HANDLED;
}

static void cs42l42_set_interrupt_masks(struct cs42l42_private *cs42l42)
{
	regmap_update_bits(cs42l42->regmap, CS42L42_ADC_OVFL_INT_MASK,
			CS42L42_ADC_OVFL_MASK,
			(1 << CS42L42_ADC_OVFL_SHIFT));

	regmap_update_bits(cs42l42->regmap, CS42L42_MIXER_INT_MASK,
			CS42L42_MIX_CHB_OVFL_MASK |
			CS42L42_MIX_CHA_OVFL_MASK |
			CS42L42_EQ_OVFL_MASK |
			CS42L42_EQ_BIQUAD_OVFL_MASK,
			(1 << CS42L42_MIX_CHB_OVFL_SHIFT) |
			(1 << CS42L42_MIX_CHA_OVFL_SHIFT) |
			(1 << CS42L42_EQ_OVFL_SHIFT) |
			(1 << CS42L42_EQ_BIQUAD_OVFL_SHIFT));

	regmap_update_bits(cs42l42->regmap, CS42L42_SRC_INT_MASK,
			CS42L42_SRC_ILK_MASK |
			CS42L42_SRC_OLK_MASK |
			CS42L42_SRC_IUNLK_MASK |
			CS42L42_SRC_OUNLK_MASK,
			(1 << CS42L42_SRC_ILK_SHIFT) |
			(1 << CS42L42_SRC_OLK_SHIFT) |
			(1 << CS42L42_SRC_IUNLK_SHIFT) |
			(1 << CS42L42_SRC_OUNLK_SHIFT));

	regmap_update_bits(cs42l42->regmap, CS42L42_ASP_RX_INT_MASK,
			CS42L42_ASPRX_NOLRCK_MASK |
			CS42L42_ASPRX_EARLY_MASK |
			CS42L42_ASPRX_LATE_MASK |
			CS42L42_ASPRX_ERROR_MASK |
			CS42L42_ASPRX_OVLD_MASK,
			(1 << CS42L42_ASPRX_NOLRCK_SHIFT) |
			(1 << CS42L42_ASPRX_EARLY_SHIFT) |
			(1 << CS42L42_ASPRX_LATE_SHIFT) |
			(1 << CS42L42_ASPRX_ERROR_SHIFT) |
			(1 << CS42L42_ASPRX_OVLD_SHIFT));

	regmap_update_bits(cs42l42->regmap, CS42L42_ASP_TX_INT_MASK,
			CS42L42_ASPTX_NOLRCK_MASK |
			CS42L42_ASPTX_EARLY_MASK |
			CS42L42_ASPTX_LATE_MASK |
			CS42L42_ASPTX_SMERROR_MASK,
			(1 << CS42L42_ASPTX_NOLRCK_SHIFT) |
			(1 << CS42L42_ASPTX_EARLY_SHIFT) |
			(1 << CS42L42_ASPTX_LATE_SHIFT) |
			(1 << CS42L42_ASPTX_SMERROR_SHIFT));

	regmap_update_bits(cs42l42->regmap, CS42L42_CODEC_INT_MASK,
			CS42L42_PDN_DONE_MASK |
			CS42L42_HSDET_AUTO_DONE_MASK,
			(1 << CS42L42_PDN_DONE_SHIFT) |
			(1 << CS42L42_HSDET_AUTO_DONE_SHIFT));

	regmap_update_bits(cs42l42->regmap, CS42L42_SRCPL_INT_MASK,
			CS42L42_SRCPL_ADC_LK_MASK |
			CS42L42_SRCPL_DAC_LK_MASK |
			CS42L42_SRCPL_ADC_UNLK_MASK |
			CS42L42_SRCPL_DAC_UNLK_MASK,
			(1 << CS42L42_SRCPL_ADC_LK_SHIFT) |
			(1 << CS42L42_SRCPL_DAC_LK_SHIFT) |
			(1 << CS42L42_SRCPL_ADC_UNLK_SHIFT) |
			(1 << CS42L42_SRCPL_DAC_UNLK_SHIFT));

	regmap_update_bits(cs42l42->regmap, CS42L42_DET_INT1_MASK,
			CS42L42_TIP_SENSE_UNPLUG_MASK |
			CS42L42_TIP_SENSE_PLUG_MASK |
			CS42L42_HSBIAS_SENSE_MASK,
			(1 << CS42L42_TIP_SENSE_UNPLUG_SHIFT) |
			(1 << CS42L42_TIP_SENSE_PLUG_SHIFT) |
			(1 << CS42L42_HSBIAS_SENSE_SHIFT));

	regmap_update_bits(cs42l42->regmap, CS42L42_DET_INT2_MASK,
			CS42L42_M_DETECT_TF_MASK |
			CS42L42_M_DETECT_FT_MASK |
			CS42L42_M_HSBIAS_HIZ_MASK |
			CS42L42_M_SHORT_RLS_MASK |
			CS42L42_M_SHORT_DET_MASK,
			(1 << CS42L42_M_DETECT_TF_SHIFT) |
			(1 << CS42L42_M_DETECT_FT_SHIFT) |
			(1 << CS42L42_M_HSBIAS_HIZ_SHIFT) |
			(1 << CS42L42_M_SHORT_RLS_SHIFT) |
			(1 << CS42L42_M_SHORT_DET_SHIFT));

	regmap_update_bits(cs42l42->regmap, CS42L42_VPMON_INT_MASK,
			CS42L42_VPMON_MASK,
			(1 << CS42L42_VPMON_SHIFT));

	regmap_update_bits(cs42l42->regmap, CS42L42_PLL_LOCK_INT_MASK,
			CS42L42_PLL_LOCK_MASK,
			(1 << CS42L42_PLL_LOCK_SHIFT));

	regmap_update_bits(cs42l42->regmap, CS42L42_TSRS_PLUG_INT_MASK,
			CS42L42_RS_PLUG_MASK |
			CS42L42_RS_UNPLUG_MASK |
			CS42L42_TS_PLUG_MASK |
			CS42L42_TS_UNPLUG_MASK,
			(1 << CS42L42_RS_PLUG_SHIFT) |
			(1 << CS42L42_RS_UNPLUG_SHIFT) |
			(0 << CS42L42_TS_PLUG_SHIFT) |
			(0 << CS42L42_TS_UNPLUG_SHIFT));
}

static void cs42l42_setup_hs_type_detect(struct cs42l42_private *cs42l42)
{
	unsigned int reg;

	cs42l42->hs_type = CS42L42_PLUG_INVALID;

	regmap_update_bits(cs42l42->regmap, CS42L42_MISC_DET_CTL,
			   CS42L42_DETECT_MODE_MASK, 0);

	/* Latch analog controls to VP power domain */
	regmap_update_bits(cs42l42->regmap, CS42L42_MIC_DET_CTL1,
			CS42L42_LATCH_TO_VP_MASK |
			CS42L42_EVENT_STAT_SEL_MASK |
			CS42L42_HS_DET_LEVEL_MASK,
			(1 << CS42L42_LATCH_TO_VP_SHIFT) |
			(0 << CS42L42_EVENT_STAT_SEL_SHIFT) |
			(cs42l42->bias_thresholds[0] <<
			CS42L42_HS_DET_LEVEL_SHIFT));

	/* Remove ground noise-suppression clamps */
	regmap_update_bits(cs42l42->regmap,
			CS42L42_HS_CLAMP_DISABLE,
			CS42L42_HS_CLAMP_DISABLE_MASK,
			(1 << CS42L42_HS_CLAMP_DISABLE_SHIFT));

	/* Enable the tip sense circuit */
	regmap_update_bits(cs42l42->regmap, CS42L42_TSENSE_CTL,
			   CS42L42_TS_INV_MASK, CS42L42_TS_INV_MASK);

	regmap_update_bits(cs42l42->regmap, CS42L42_TIPSENSE_CTL,
			CS42L42_TIP_SENSE_CTRL_MASK |
			CS42L42_TIP_SENSE_INV_MASK |
			CS42L42_TIP_SENSE_DEBOUNCE_MASK,
			(3 << CS42L42_TIP_SENSE_CTRL_SHIFT) |
			(!cs42l42->ts_inv << CS42L42_TIP_SENSE_INV_SHIFT) |
			(2 << CS42L42_TIP_SENSE_DEBOUNCE_SHIFT));

	/* Save the initial status of the tip sense */
	regmap_read(cs42l42->regmap,
			  CS42L42_TSRS_PLUG_STATUS,
			  &reg);
	cs42l42->plug_state = (((char) reg) &
		      (CS42L42_TS_PLUG_MASK | CS42L42_TS_UNPLUG_MASK)) >>
		      CS42L42_TS_PLUG_SHIFT;
}

static const unsigned int threshold_defaults[] = {
	CS42L42_HS_DET_LEVEL_15,
	CS42L42_HS_DET_LEVEL_8,
	CS42L42_HS_DET_LEVEL_4,
	CS42L42_HS_DET_LEVEL_1
};

static int cs42l42_handle_device_data(struct device *dev,
					struct cs42l42_private *cs42l42)
{
	unsigned int val;
	u32 thresholds[CS42L42_NUM_BIASES];
	int ret;
	int i;

	ret = device_property_read_u32(dev, "cirrus,ts-inv", &val);
	if (!ret) {
		switch (val) {
		case CS42L42_TS_INV_EN:
		case CS42L42_TS_INV_DIS:
			cs42l42->ts_inv = val;
			break;
		default:
			dev_err(dev,
				"Wrong cirrus,ts-inv DT value %d\n",
				val);
			cs42l42->ts_inv = CS42L42_TS_INV_DIS;
		}
	} else {
		cs42l42->ts_inv = CS42L42_TS_INV_DIS;
	}

	ret = device_property_read_u32(dev, "cirrus,ts-dbnc-rise", &val);
	if (!ret) {
		switch (val) {
		case CS42L42_TS_DBNCE_0:
		case CS42L42_TS_DBNCE_125:
		case CS42L42_TS_DBNCE_250:
		case CS42L42_TS_DBNCE_500:
		case CS42L42_TS_DBNCE_750:
		case CS42L42_TS_DBNCE_1000:
		case CS42L42_TS_DBNCE_1250:
		case CS42L42_TS_DBNCE_1500:
			cs42l42->ts_dbnc_rise = val;
			break;
		default:
			dev_err(dev,
				"Wrong cirrus,ts-dbnc-rise DT value %d\n",
				val);
			cs42l42->ts_dbnc_rise = CS42L42_TS_DBNCE_1000;
		}
	} else {
		cs42l42->ts_dbnc_rise = CS42L42_TS_DBNCE_1000;
	}

	regmap_update_bits(cs42l42->regmap, CS42L42_TSENSE_CTL,
			CS42L42_TS_RISE_DBNCE_TIME_MASK,
			(cs42l42->ts_dbnc_rise <<
			CS42L42_TS_RISE_DBNCE_TIME_SHIFT));

	ret = device_property_read_u32(dev, "cirrus,ts-dbnc-fall", &val);
	if (!ret) {
		switch (val) {
		case CS42L42_TS_DBNCE_0:
		case CS42L42_TS_DBNCE_125:
		case CS42L42_TS_DBNCE_250:
		case CS42L42_TS_DBNCE_500:
		case CS42L42_TS_DBNCE_750:
		case CS42L42_TS_DBNCE_1000:
		case CS42L42_TS_DBNCE_1250:
		case CS42L42_TS_DBNCE_1500:
			cs42l42->ts_dbnc_fall = val;
			break;
		default:
			dev_err(dev,
				"Wrong cirrus,ts-dbnc-fall DT value %d\n",
				val);
			cs42l42->ts_dbnc_fall = CS42L42_TS_DBNCE_0;
		}
	} else {
		cs42l42->ts_dbnc_fall = CS42L42_TS_DBNCE_0;
	}

	regmap_update_bits(cs42l42->regmap, CS42L42_TSENSE_CTL,
			CS42L42_TS_FALL_DBNCE_TIME_MASK,
			(cs42l42->ts_dbnc_fall <<
			CS42L42_TS_FALL_DBNCE_TIME_SHIFT));

	ret = device_property_read_u32(dev, "cirrus,btn-det-init-dbnce", &val);
	if (!ret) {
		if (val <= CS42L42_BTN_DET_INIT_DBNCE_MAX)
			cs42l42->btn_det_init_dbnce = val;
		else {
			dev_err(dev,
				"Wrong cirrus,btn-det-init-dbnce DT value %d\n",
				val);
			cs42l42->btn_det_init_dbnce =
				CS42L42_BTN_DET_INIT_DBNCE_DEFAULT;
		}
	} else {
		cs42l42->btn_det_init_dbnce =
			CS42L42_BTN_DET_INIT_DBNCE_DEFAULT;
	}

	ret = device_property_read_u32(dev, "cirrus,btn-det-event-dbnce", &val);
	if (!ret) {
		if (val <= CS42L42_BTN_DET_EVENT_DBNCE_MAX)
			cs42l42->btn_det_event_dbnce = val;
		else {
			dev_err(dev,
				"Wrong cirrus,btn-det-event-dbnce DT value %d\n", val);
			cs42l42->btn_det_event_dbnce =
				CS42L42_BTN_DET_EVENT_DBNCE_DEFAULT;
		}
	} else {
		cs42l42->btn_det_event_dbnce =
			CS42L42_BTN_DET_EVENT_DBNCE_DEFAULT;
	}

	ret = device_property_read_u32_array(dev, "cirrus,bias-lvls",
					     thresholds, ARRAY_SIZE(thresholds));
	if (!ret) {
		for (i = 0; i < CS42L42_NUM_BIASES; i++) {
			if (thresholds[i] <= CS42L42_HS_DET_LEVEL_MAX)
				cs42l42->bias_thresholds[i] = thresholds[i];
			else {
				dev_err(dev,
					"Wrong cirrus,bias-lvls[%d] DT value %d\n", i,
					thresholds[i]);
				cs42l42->bias_thresholds[i] = threshold_defaults[i];
			}
		}
	} else {
		for (i = 0; i < CS42L42_NUM_BIASES; i++)
			cs42l42->bias_thresholds[i] = threshold_defaults[i];
	}

	ret = device_property_read_u32(dev, "cirrus,hs-bias-ramp-rate", &val);
	if (!ret) {
		switch (val) {
		case CS42L42_HSBIAS_RAMP_FAST_RISE_SLOW_FALL:
			cs42l42->hs_bias_ramp_rate = val;
			cs42l42->hs_bias_ramp_time = CS42L42_HSBIAS_RAMP_TIME0;
			break;
		case CS42L42_HSBIAS_RAMP_FAST:
			cs42l42->hs_bias_ramp_rate = val;
			cs42l42->hs_bias_ramp_time = CS42L42_HSBIAS_RAMP_TIME1;
			break;
		case CS42L42_HSBIAS_RAMP_SLOW:
			cs42l42->hs_bias_ramp_rate = val;
			cs42l42->hs_bias_ramp_time = CS42L42_HSBIAS_RAMP_TIME2;
			break;
		case CS42L42_HSBIAS_RAMP_SLOWEST:
			cs42l42->hs_bias_ramp_rate = val;
			cs42l42->hs_bias_ramp_time = CS42L42_HSBIAS_RAMP_TIME3;
			break;
		default:
			dev_err(dev,
				"Wrong cirrus,hs-bias-ramp-rate DT value %d\n",
				val);
			cs42l42->hs_bias_ramp_rate = CS42L42_HSBIAS_RAMP_SLOW;
			cs42l42->hs_bias_ramp_time = CS42L42_HSBIAS_RAMP_TIME2;
		}
	} else {
		cs42l42->hs_bias_ramp_rate = CS42L42_HSBIAS_RAMP_SLOW;
		cs42l42->hs_bias_ramp_time = CS42L42_HSBIAS_RAMP_TIME2;
	}

	regmap_update_bits(cs42l42->regmap, CS42L42_HS_BIAS_CTL,
			CS42L42_HSBIAS_RAMP_MASK,
			(cs42l42->hs_bias_ramp_rate <<
			CS42L42_HSBIAS_RAMP_SHIFT));

	if (device_property_read_bool(dev, "cirrus,hs-bias-sense-disable"))
		cs42l42->hs_bias_sense_en = 0;
	else
		cs42l42->hs_bias_sense_en = 1;

	return 0;
}

static int cs42l42_i2c_probe(struct i2c_client *i2c_client,
				       const struct i2c_device_id *id)
{
	struct cs42l42_private *cs42l42;
	int ret, i, devid;
	unsigned int reg;

	cs42l42 = devm_kzalloc(&i2c_client->dev, sizeof(struct cs42l42_private),
			       GFP_KERNEL);
	if (!cs42l42)
		return -ENOMEM;

	cs42l42->dev = &i2c_client->dev;
	i2c_set_clientdata(i2c_client, cs42l42);
	mutex_init(&cs42l42->jack_detect_mutex);

	cs42l42->regmap = devm_regmap_init_i2c(i2c_client, &cs42l42_regmap);
	if (IS_ERR(cs42l42->regmap)) {
		ret = PTR_ERR(cs42l42->regmap);
		dev_err(&i2c_client->dev, "regmap_init() failed: %d\n", ret);
		return ret;
	}

	for (i = 0; i < ARRAY_SIZE(cs42l42->supplies); i++)
		cs42l42->supplies[i].supply = cs42l42_supply_names[i];

	ret = devm_regulator_bulk_get(&i2c_client->dev,
				      ARRAY_SIZE(cs42l42->supplies),
				      cs42l42->supplies);
	if (ret != 0) {
		dev_err(&i2c_client->dev,
			"Failed to request supplies: %d\n", ret);
		return ret;
	}

	ret = regulator_bulk_enable(ARRAY_SIZE(cs42l42->supplies),
				    cs42l42->supplies);
	if (ret != 0) {
		dev_err(&i2c_client->dev,
			"Failed to enable supplies: %d\n", ret);
		return ret;
	}

	/* Reset the Device */
	cs42l42->reset_gpio = devm_gpiod_get_optional(&i2c_client->dev,
		"reset", GPIOD_OUT_LOW);
	if (IS_ERR(cs42l42->reset_gpio)) {
		ret = PTR_ERR(cs42l42->reset_gpio);
		goto err_disable_noreset;
	}

	if (cs42l42->reset_gpio) {
		dev_dbg(&i2c_client->dev, "Found reset GPIO\n");
		gpiod_set_value_cansleep(cs42l42->reset_gpio, 1);
	}
	usleep_range(CS42L42_BOOT_TIME_US, CS42L42_BOOT_TIME_US * 2);

	/* Request IRQ if one was specified */
	if (i2c_client->irq) {
		ret = request_threaded_irq(i2c_client->irq,
					   NULL, cs42l42_irq_thread,
					   IRQF_ONESHOT | IRQF_TRIGGER_LOW,
					   "cs42l42", cs42l42);
		if (ret == -EPROBE_DEFER) {
			goto err_disable_noirq;
		} else if (ret != 0) {
			dev_err(&i2c_client->dev,
				"Failed to request IRQ: %d\n", ret);
			goto err_disable_noirq;
		}
	}

	/* initialize codec */
	devid = cirrus_read_device_id(cs42l42->regmap, CS42L42_DEVID_AB);
	if (devid < 0) {
		ret = devid;
		dev_err(&i2c_client->dev, "Failed to read device ID: %d\n", ret);
		goto err_disable;
	}

	if (devid != CS42L42_CHIP_ID) {
		ret = -ENODEV;
		dev_err(&i2c_client->dev,
			"CS42L42 Device ID (%X). Expected %X\n",
			devid, CS42L42_CHIP_ID);
		goto err_disable;
	}

	ret = regmap_read(cs42l42->regmap, CS42L42_REVID, &reg);
	if (ret < 0) {
		dev_err(&i2c_client->dev, "Get Revision ID failed\n");
		goto err_shutdown;
	}

	dev_info(&i2c_client->dev,
		 "Cirrus Logic CS42L42, Revision: %02X\n", reg & 0xFF);

	/* Power up the codec */
	regmap_update_bits(cs42l42->regmap, CS42L42_PWR_CTL1,
			CS42L42_ASP_DAO_PDN_MASK |
			CS42L42_ASP_DAI_PDN_MASK |
			CS42L42_MIXER_PDN_MASK |
			CS42L42_EQ_PDN_MASK |
			CS42L42_HP_PDN_MASK |
			CS42L42_ADC_PDN_MASK |
			CS42L42_PDN_ALL_MASK,
			(1 << CS42L42_ASP_DAO_PDN_SHIFT) |
			(1 << CS42L42_ASP_DAI_PDN_SHIFT) |
			(1 << CS42L42_MIXER_PDN_SHIFT) |
			(1 << CS42L42_EQ_PDN_SHIFT) |
			(1 << CS42L42_HP_PDN_SHIFT) |
			(1 << CS42L42_ADC_PDN_SHIFT) |
			(0 << CS42L42_PDN_ALL_SHIFT));

	ret = cs42l42_handle_device_data(&i2c_client->dev, cs42l42);
	if (ret != 0)
		goto err_shutdown;

	/* Setup headset detection */
	cs42l42_setup_hs_type_detect(cs42l42);

	/* Mask/Unmask Interrupts */
	cs42l42_set_interrupt_masks(cs42l42);

	/* Register codec for machine driver */
	ret = devm_snd_soc_register_component(&i2c_client->dev,
			&soc_component_dev_cs42l42, &cs42l42_dai, 1);
	if (ret < 0)
		goto err_shutdown;

	return 0;

err_shutdown:
	regmap_write(cs42l42->regmap, CS42L42_CODEC_INT_MASK, 0xff);
	regmap_write(cs42l42->regmap, CS42L42_TSRS_PLUG_INT_MASK, 0xff);
	regmap_write(cs42l42->regmap, CS42L42_PWR_CTL1, 0xff);

err_disable:
	if (i2c_client->irq)
		free_irq(i2c_client->irq, cs42l42);

err_disable_noirq:
	gpiod_set_value_cansleep(cs42l42->reset_gpio, 0);
err_disable_noreset:
	regulator_bulk_disable(ARRAY_SIZE(cs42l42->supplies),
				cs42l42->supplies);
	return ret;
}

static int cs42l42_i2c_remove(struct i2c_client *i2c_client)
{
	struct cs42l42_private *cs42l42 = i2c_get_clientdata(i2c_client);

	if (i2c_client->irq)
		free_irq(i2c_client->irq, cs42l42);

	/*
	 * The driver might not have control of reset and power supplies,
	 * so ensure that the chip internals are powered down.
	 */
	regmap_write(cs42l42->regmap, CS42L42_CODEC_INT_MASK, 0xff);
	regmap_write(cs42l42->regmap, CS42L42_TSRS_PLUG_INT_MASK, 0xff);
	regmap_write(cs42l42->regmap, CS42L42_PWR_CTL1, 0xff);

	gpiod_set_value_cansleep(cs42l42->reset_gpio, 0);
	regulator_bulk_disable(ARRAY_SIZE(cs42l42->supplies), cs42l42->supplies);

	return 0;
}

#ifdef CONFIG_OF
static const struct of_device_id cs42l42_of_match[] = {
	{ .compatible = "cirrus,cs42l42", },
	{}
};
MODULE_DEVICE_TABLE(of, cs42l42_of_match);
#endif

#ifdef CONFIG_ACPI
static const struct acpi_device_id cs42l42_acpi_match[] = {
	{"10134242", 0,},
	{}
};
MODULE_DEVICE_TABLE(acpi, cs42l42_acpi_match);
#endif

static const struct i2c_device_id cs42l42_id[] = {
	{"cs42l42", 0},
	{}
};

MODULE_DEVICE_TABLE(i2c, cs42l42_id);

static struct i2c_driver cs42l42_i2c_driver = {
	.driver = {
		.name = "cs42l42",
		.of_match_table = of_match_ptr(cs42l42_of_match),
		.acpi_match_table = ACPI_PTR(cs42l42_acpi_match),
		},
	.id_table = cs42l42_id,
	.probe = cs42l42_i2c_probe,
	.remove = cs42l42_i2c_remove,
};

module_i2c_driver(cs42l42_i2c_driver);

MODULE_DESCRIPTION("ASoC CS42L42 driver");
MODULE_AUTHOR("James Schulman, Cirrus Logic Inc, <james.schulman@cirrus.com>");
MODULE_AUTHOR("Brian Austin, Cirrus Logic Inc, <brian.austin@cirrus.com>");
MODULE_AUTHOR("Michael White, Cirrus Logic Inc, <michael.white@cirrus.com>");
MODULE_AUTHOR("Lucas Tanure <tanureal@opensource.cirrus.com>");
MODULE_AUTHOR("Richard Fitzgerald <rf@opensource.cirrus.com>");
MODULE_AUTHOR("Vitaly Rodionov <vitalyr@opensource.cirrus.com>");
MODULE_LICENSE("GPL");<|MERGE_RESOLUTION|>--- conflicted
+++ resolved
@@ -553,8 +553,6 @@
 	mutex_lock(&cs42l42->jack_detect_mutex);
 	cs42l42->jack = jk;
 
-<<<<<<< HEAD
-=======
 	if (jk) {
 		switch (cs42l42->hs_type) {
 		case CS42L42_PLUG_CTIA:
@@ -570,7 +568,6 @@
 	}
 	mutex_unlock(&cs42l42->jack_detect_mutex);
 
->>>>>>> 754e0b0e
 	return 0;
 }
 
@@ -1676,20 +1673,6 @@
 				cs42l42->plug_state = CS42L42_TS_UNPLUG;
 				cs42l42_cancel_hs_type_detect(cs42l42);
 
-<<<<<<< HEAD
-				switch (cs42l42->hs_type) {
-				case CS42L42_PLUG_CTIA:
-				case CS42L42_PLUG_OMTP:
-					snd_soc_jack_report(cs42l42->jack, 0, SND_JACK_HEADSET);
-					break;
-				case CS42L42_PLUG_HEADPHONE:
-					snd_soc_jack_report(cs42l42->jack, 0, SND_JACK_HEADPHONE);
-					break;
-				default:
-					break;
-				}
-=======
->>>>>>> 754e0b0e
 				snd_soc_jack_report(cs42l42->jack, 0,
 						    SND_JACK_HEADSET |
 						    SND_JACK_BTN_0 | SND_JACK_BTN_1 |
