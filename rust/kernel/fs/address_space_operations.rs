--- conflicted
+++ resolved
@@ -11,7 +11,7 @@
     error::{from_kernel_result, Error, Result},
     file::File,
     fs::BuildVtable,
-    types::{AddressSpace, Page, Folio},
+    types::{AddressSpace, Folio, Page},
 };
 
 /// Corresponds to the kernel's `struct adress_space_operations`.
@@ -53,11 +53,7 @@
         Err(Error::EINVAL)
     }
 
-<<<<<<< HEAD
-    fn set_page_dirty(_page: &mut Page) -> Result<bool> {
-=======
-    fn dirty_folio(&self, _address_space: &mut AddressSpace, _folio: &mut Folio) -> Result<bool> {
->>>>>>> a351af78
+    fn dirty_folio(_address_space: &mut AddressSpace, _folio: &mut Folio) -> Result<bool> {
         Err(Error::EINVAL)
     }
 }
@@ -109,19 +105,10 @@
 }
 
 unsafe extern "C" fn dirty_folio_callback<T: AddressSpaceOperations>(
-    address_space: *mut bindings::address_space, folio: *mut bindings::folio
+    address_space: *mut bindings::address_space,
+    folio: *mut bindings::folio,
 ) -> bool {
-    unsafe {
-<<<<<<< HEAD
-        let address_space = (*page).__bindgen_anon_1.__bindgen_anon_1.mapping;
-        from_kernel_result! {
-            T::set_page_dirty(&mut (*page)).map(|x| x as i32)
-        }
-=======
-        let a_ops = &*((*address_space).private_data as *const T);
-        a_ops.dirty_folio(&mut (*address_space), &mut (*folio)).unwrap_or(false)
->>>>>>> a351af78
-    }
+    unsafe { T::dirty_folio(&mut (*address_space), &mut (*folio)).unwrap_or(false) }
 }
 
 pub(crate) struct AddressSpaceOperationsVtable<T>(marker::PhantomData<T>);
@@ -165,7 +152,6 @@
         error_remove_page: None,
         swap_activate: None,
         swap_deactivate: None,
-
     };
 }
 
