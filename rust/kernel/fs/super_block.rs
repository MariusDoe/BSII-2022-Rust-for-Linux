<<<<<<< HEAD
use core::mem;
use core::ops::{Deref, DerefMut};
=======
use alloc::boxed::Box;
use core::{
    mem,
    ops::{Deref, DerefMut},
    ptr,
};
>>>>>>> a2b94d7c

use crate::{
    bindings,
    buffer_head::BufferHead,
    c_types::*,
    fs::super_operations::{SuperOperations, SuperOperationsVtable},
    Result,
};

extern "C" {
    fn rust_helper_sb_bread(
        sb: *mut bindings::super_block,
        block: bindings::sector_t,
    ) -> *mut bindings::buffer_head;
}

#[repr(transparent)]
pub struct SuperBlock(bindings::super_block);

impl SuperBlock {
    pub fn as_ptr_mut(&mut self) -> *mut bindings::super_block {
        self.deref_mut() as *mut _
    }

<<<<<<< HEAD
    pub fn set_super_operations<OPS: SuperOperations>(&mut self, ops: &'static OPS) {
        self.s_op = unsafe { SuperOperationsVtable::<OPS>::build() };
        self.s_fs_info = ops as *const _ as *mut _;
=======
    pub fn set_super_operations<OPS: SuperOperations>(&mut self, ops: OPS) -> Result {
        self.s_op = unsafe { SuperOperationsVtable::<OPS>::build() };
        self.s_fs_info = Box::into_raw(Box::try_new(ops)?).cast();
        Ok(())
    }

    pub fn take_super_operations<Ops: SuperOperations>(&mut self) -> Option<Box<Ops>> {
        self.s_op = ptr::null_mut();
        let p = mem::replace(&mut self.s_fs_info, ptr::null_mut()).cast::<Ops>();
        if p.is_null() {
            None
        } else {
            Some(unsafe { Box::from_raw(p) })
        }
    }

    /// Returns the blocksize that is chosen
    pub fn set_min_blocksize(&mut self, size: i32) -> c_int {
        unsafe { bindings::sb_min_blocksize(self.as_ptr_mut(), size) }
    }

    pub fn set_blocksize(&mut self, size: i32) -> c_int {
        unsafe { bindings::sb_set_blocksize(self.as_ptr_mut(), size) }
    }

    /// The returned buffer should be discarded using `libfs_functions::release_buffer` (otherwise
    /// known as `brelse`).
    #[must_use]
    pub fn read_block<'this, 'ret>(&'this mut self, block: u64) -> Option<&'ret mut BufferHead> {
        unsafe { rust_helper_sb_bread(self.as_ptr_mut(), block).as_mut() }.map(AsMut::as_mut)
>>>>>>> a2b94d7c
    }
}

impl Deref for SuperBlock {
    type Target = bindings::super_block;

    fn deref(&self) -> &Self::Target {
        &self.0
    }
}
impl DerefMut for SuperBlock {
    fn deref_mut(&mut self) -> &mut Self::Target {
        &mut self.0
    }
}
impl AsRef<SuperBlock> for bindings::super_block {
    fn as_ref(&self) -> &SuperBlock {
        unsafe { mem::transmute(self) }
    }
}
impl AsMut<SuperBlock> for bindings::super_block {
    fn as_mut(&mut self) -> &mut SuperBlock {
        unsafe { mem::transmute(self) }
    }
}<|MERGE_RESOLUTION|>--- conflicted
+++ resolved
@@ -1,14 +1,8 @@
-<<<<<<< HEAD
-use core::mem;
-use core::ops::{Deref, DerefMut};
-=======
-use alloc::boxed::Box;
 use core::{
     mem,
     ops::{Deref, DerefMut},
     ptr,
 };
->>>>>>> a2b94d7c
 
 use crate::{
     bindings,
@@ -33,25 +27,15 @@
         self.deref_mut() as *mut _
     }
 
-<<<<<<< HEAD
     pub fn set_super_operations<OPS: SuperOperations>(&mut self, ops: &'static OPS) {
         self.s_op = unsafe { SuperOperationsVtable::<OPS>::build() };
         self.s_fs_info = ops as *const _ as *mut _;
-=======
-    pub fn set_super_operations<OPS: SuperOperations>(&mut self, ops: OPS) -> Result {
-        self.s_op = unsafe { SuperOperationsVtable::<OPS>::build() };
-        self.s_fs_info = Box::into_raw(Box::try_new(ops)?).cast();
-        Ok(())
     }
 
-    pub fn take_super_operations<Ops: SuperOperations>(&mut self) -> Option<Box<Ops>> {
+    pub fn get_super_operations<OPS: SuperOperations>(&mut self) -> Option<&'static OPS> {
         self.s_op = ptr::null_mut();
         let p = mem::replace(&mut self.s_fs_info, ptr::null_mut()).cast::<Ops>();
-        if p.is_null() {
-            None
-        } else {
-            Some(unsafe { Box::from_raw(p) })
-        }
+        unsafe { p.as_ref() }
     }
 
     /// Returns the blocksize that is chosen
@@ -68,7 +52,6 @@
     #[must_use]
     pub fn read_block<'this, 'ret>(&'this mut self, block: u64) -> Option<&'ret mut BufferHead> {
         unsafe { rust_helper_sb_bread(self.as_ptr_mut(), block).as_mut() }.map(AsMut::as_mut)
->>>>>>> a2b94d7c
     }
 }
 
