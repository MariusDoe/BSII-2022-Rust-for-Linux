--- conflicted
+++ resolved
@@ -20,11 +20,8 @@
 
 #include <linux/bug.h>
 #include <linux/build_bug.h>
-<<<<<<< HEAD
 #include <linux/clk.h>
 #include <linux/uaccess.h>
-=======
->>>>>>> 2d803fce
 #include <linux/sched/signal.h>
 #include <linux/gfp.h>
 #include <linux/highmem.h>
@@ -640,11 +637,7 @@
 static_assert(
 	sizeof(size_t) == sizeof(uintptr_t) &&
 	__alignof__(size_t) == __alignof__(uintptr_t),
-<<<<<<< HEAD
 	"Rust code expects C `size_t` to match Rust `usize`"
-);
-=======
-	"Rust code expects C size_t to match Rust usize"
 );
 
 void rust_helper_dget(struct dentry *dentry)
@@ -672,5 +665,4 @@
 // See https://github.com/rust-lang/rust-bindgen/issues/1671
 static_assert(__builtin_types_compatible_p(size_t, uintptr_t),
 	"size_t must match uintptr_t, what architecture is this??");
-#endif
->>>>>>> 2d803fce
+#endif