--- conflicted
+++ resolved
@@ -23,13 +23,10 @@
 #include <linux/buffer_head.h>
 #include <linux/bug.h>
 #include <linux/build_bug.h>
-<<<<<<< HEAD
 #include <linux/clk.h>
 #include <linux/uaccess.h>
 #include <linux/sched/signal.h>
-=======
 #include <linux/errname.h>
->>>>>>> a2b94d7c
 #include <linux/gfp.h>
 #include <linux/highmem.h>
 #include <linux/iversion.h>
@@ -38,7 +35,6 @@
 #include <linux/sched/signal.h>
 #include <linux/uaccess.h>
 #include <linux/uio.h>
-<<<<<<< HEAD
 #include <linux/errname.h>
 #include <linux/mutex.h>
 #include <linux/platform_device.h>
@@ -51,8 +47,6 @@
 #include <linux/of_device.h>
 #include <linux/skbuff.h>
 #include <linux/netdevice.h>
-=======
->>>>>>> a2b94d7c
 
 __noreturn void rust_helper_BUG(void)
 {
@@ -646,7 +640,6 @@
  *
  * If your platform fails this assertion, it means that you are in
  * danger of integer-overflow bugs (even if you attempt to remove
-<<<<<<< HEAD
  * `--size_t-is-usize`). It may be easiest to change the kernel ABI on
  * your platform such that `size_t` matches `uintptr_t` (i.e., to increase
  * `size_t`, because `uintptr_t` has to be at least as big as `size_t`).
@@ -656,15 +649,6 @@
 	__alignof__(size_t) == __alignof__(uintptr_t),
 	"Rust code expects C `size_t` to match Rust `usize`"
 );
-=======
- * --size_t-is-usize). It may be easiest to change the kernel ABI on
- * your platform such that size_t matches uintptr_t (i.e., to increase
- * size_t, because uintptr_t has to be at least as big as size_t).
-*/
-static_assert(sizeof(size_t) == sizeof(uintptr_t) &&
-		      __alignof__(size_t) == __alignof__(uintptr_t),
-	      "Rust code expects C size_t to match Rust usize");
->>>>>>> a2b94d7c
 
 void rust_helper_dget(struct dentry *dentry)
 {
