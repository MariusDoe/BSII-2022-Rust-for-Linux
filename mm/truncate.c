// SPDX-License-Identifier: GPL-2.0-only
/*
 * mm/truncate.c - code for taking down pages from address_spaces
 *
 * Copyright (C) 2002, Linus Torvalds
 *
 * 10Sep2002	Andrew Morton
 *		Initial version.
 */

#include <linux/kernel.h>
#include <linux/backing-dev.h>
#include <linux/dax.h>
#include <linux/gfp.h>
#include <linux/mm.h>
#include <linux/swap.h>
#include <linux/export.h>
#include <linux/pagemap.h>
#include <linux/highmem.h>
#include <linux/pagevec.h>
#include <linux/task_io_accounting_ops.h>
#include <linux/buffer_head.h>	/* grr. try_to_release_page,
				   do_invalidatepage */
#include <linux/shmem_fs.h>
#include <linux/cleancache.h>
#include <linux/rmap.h>
#include "internal.h"

/*
 * Regular page slots are stabilized by the page lock even without the tree
 * itself locked.  These unlocked entries need verification under the tree
 * lock.
 */
static inline void __clear_shadow_entry(struct address_space *mapping,
				pgoff_t index, void *entry)
{
	XA_STATE(xas, &mapping->i_pages, index);

	xas_set_update(&xas, workingset_update_node);
	if (xas_load(&xas) != entry)
		return;
	xas_store(&xas, NULL);
}

static void clear_shadow_entry(struct address_space *mapping, pgoff_t index,
			       void *entry)
{
	spin_lock(&mapping->host->i_lock);
	xa_lock_irq(&mapping->i_pages);
	__clear_shadow_entry(mapping, index, entry);
	xa_unlock_irq(&mapping->i_pages);
	if (mapping_shrinkable(mapping))
		inode_add_lru(mapping->host);
	spin_unlock(&mapping->host->i_lock);
}

/*
 * Unconditionally remove exceptional entries. Usually called from truncate
 * path. Note that the pagevec may be altered by this function by removing
 * exceptional entries similar to what pagevec_remove_exceptionals does.
 */
static void truncate_exceptional_pvec_entries(struct address_space *mapping,
				struct pagevec *pvec, pgoff_t *indices)
{
	int i, j;
	bool dax;

	/* Handled by shmem itself */
	if (shmem_mapping(mapping))
		return;

	for (j = 0; j < pagevec_count(pvec); j++)
		if (xa_is_value(pvec->pages[j]))
			break;

	if (j == pagevec_count(pvec))
		return;

	dax = dax_mapping(mapping);
	if (!dax) {
		spin_lock(&mapping->host->i_lock);
		xa_lock_irq(&mapping->i_pages);
	}

	for (i = j; i < pagevec_count(pvec); i++) {
		struct page *page = pvec->pages[i];
		pgoff_t index = indices[i];

		if (!xa_is_value(page)) {
			pvec->pages[j++] = page;
			continue;
		}

		if (unlikely(dax)) {
			dax_delete_mapping_entry(mapping, index);
			continue;
		}

		__clear_shadow_entry(mapping, index, page);
	}

	if (!dax) {
		xa_unlock_irq(&mapping->i_pages);
		if (mapping_shrinkable(mapping))
			inode_add_lru(mapping->host);
		spin_unlock(&mapping->host->i_lock);
	}
	pvec->nr = j;
}

/*
 * Invalidate exceptional entry if easily possible. This handles exceptional
 * entries for invalidate_inode_pages().
 */
static int invalidate_exceptional_entry(struct address_space *mapping,
					pgoff_t index, void *entry)
{
	/* Handled by shmem itself, or for DAX we do nothing. */
	if (shmem_mapping(mapping) || dax_mapping(mapping))
		return 1;
	clear_shadow_entry(mapping, index, entry);
	return 1;
}

/*
 * Invalidate exceptional entry if clean. This handles exceptional entries for
 * invalidate_inode_pages2() so for DAX it evicts only clean entries.
 */
static int invalidate_exceptional_entry2(struct address_space *mapping,
					 pgoff_t index, void *entry)
{
	/* Handled by shmem itself */
	if (shmem_mapping(mapping))
		return 1;
	if (dax_mapping(mapping))
		return dax_invalidate_mapping_entry_sync(mapping, index);
	clear_shadow_entry(mapping, index, entry);
	return 1;
}

/**
 * do_invalidatepage - invalidate part or all of a page
 * @page: the page which is affected
 * @offset: start of the range to invalidate
 * @length: length of the range to invalidate
 *
 * do_invalidatepage() is called when all or part of the page has become
 * invalidated by a truncate operation.
 *
 * do_invalidatepage() does not have to release all buffers, but it must
 * ensure that no dirty buffer is left outside @offset and that no I/O
 * is underway against any of the blocks which are outside the truncation
 * point.  Because the caller is about to free (and possibly reuse) those
 * blocks on-disk.
 */
void do_invalidatepage(struct page *page, unsigned int offset,
		       unsigned int length)
{
	void (*invalidatepage)(struct page *, unsigned int, unsigned int);

	invalidatepage = page->mapping->a_ops->invalidatepage;
#ifdef CONFIG_BLOCK
	if (!invalidatepage)
		invalidatepage = block_invalidatepage;
#endif
	if (invalidatepage)
		(*invalidatepage)(page, offset, length);
}

/*
 * If truncate cannot remove the fs-private metadata from the page, the page
 * becomes orphaned.  It will be left on the LRU and may even be mapped into
 * user pagetables if we're racing with filemap_fault().
 *
 * We need to bail out if page->mapping is no longer equal to the original
 * mapping.  This happens a) when the VM reclaimed the page while we waited on
 * its lock, b) when a concurrent invalidate_mapping_pages got there first and
 * c) when tmpfs swizzles a page between a tmpfs inode and swapper_space.
 */
static void truncate_cleanup_page(struct page *page)
{
	if (page_mapped(page))
		unmap_mapping_page(page);

	if (page_has_private(page))
		do_invalidatepage(page, 0, thp_size(page));

	/*
	 * Some filesystems seem to re-dirty the page even after
	 * the VM has canceled the dirty bit (eg ext3 journaling).
	 * Hence dirty accounting check is placed after invalidation.
	 */
	cancel_dirty_page(page);
	ClearPageMappedToDisk(page);
}

/*
 * This is for invalidate_mapping_pages().  That function can be called at
 * any time, and is not supposed to throw away dirty pages.  But pages can
 * be marked dirty at any time too, so use remove_mapping which safely
 * discards clean, unused pages.
 *
 * Returns non-zero if the page was successfully invalidated.
 */
static int
invalidate_complete_page(struct address_space *mapping, struct page *page)
{
	int ret;

	if (page->mapping != mapping)
		return 0;

	if (page_has_private(page) && !try_to_release_page(page, 0))
		return 0;

	ret = remove_mapping(mapping, page);

	return ret;
}

int truncate_inode_page(struct address_space *mapping, struct page *page)
{
	VM_BUG_ON_PAGE(PageTail(page), page);

	if (page->mapping != mapping)
		return -EIO;

	truncate_cleanup_page(page);
	delete_from_page_cache(page);
	return 0;
}

/*
 * Used to get rid of pages on hardware memory corruption.
 */
int generic_error_remove_page(struct address_space *mapping, struct page *page)
{
	if (!mapping)
		return -EINVAL;
	/*
	 * Only punch for normal data pages for now.
	 * Handling other types like directories would need more auditing.
	 */
	if (!S_ISREG(mapping->host->i_mode))
		return -EIO;
	return truncate_inode_page(mapping, page);
}
EXPORT_SYMBOL(generic_error_remove_page);

/*
 * Safely invalidate one page from its pagecache mapping.
 * It only drops clean, unused pages. The page must be locked.
 *
 * Returns 1 if the page is successfully invalidated, otherwise 0.
 */
int invalidate_inode_page(struct page *page)
{
	struct address_space *mapping = page_mapping(page);
	if (!mapping)
		return 0;
	if (PageDirty(page) || PageWriteback(page))
		return 0;
	if (page_mapped(page))
		return 0;
	return invalidate_complete_page(mapping, page);
}

/**
 * truncate_inode_pages_range - truncate range of pages specified by start & end byte offsets
 * @mapping: mapping to truncate
 * @lstart: offset from which to truncate
 * @lend: offset to which to truncate (inclusive)
 *
 * Truncate the page cache, removing the pages that are between
 * specified offsets (and zeroing out partial pages
 * if lstart or lend + 1 is not page aligned).
 *
 * Truncate takes two passes - the first pass is nonblocking.  It will not
 * block on page locks and it will not block on writeback.  The second pass
 * will wait.  This is to prevent as much IO as possible in the affected region.
 * The first pass will remove most pages, so the search cost of the second pass
 * is low.
 *
 * We pass down the cache-hot hint to the page freeing code.  Even if the
 * mapping is large, it is probably the case that the final pages are the most
 * recently touched, and freeing happens in ascending file offset order.
 *
 * Note that since ->invalidatepage() accepts range to invalidate
 * truncate_inode_pages_range is able to handle cases where lend + 1 is not
 * page aligned properly.
 */
void truncate_inode_pages_range(struct address_space *mapping,
				loff_t lstart, loff_t lend)
{
	pgoff_t		start;		/* inclusive */
	pgoff_t		end;		/* exclusive */
	unsigned int	partial_start;	/* inclusive */
	unsigned int	partial_end;	/* exclusive */
	struct pagevec	pvec;
	pgoff_t		indices[PAGEVEC_SIZE];
	pgoff_t		index;
	int		i;

	if (mapping_empty(mapping))
		goto out;

	/* Offsets within partial pages */
	partial_start = lstart & (PAGE_SIZE - 1);
	partial_end = (lend + 1) & (PAGE_SIZE - 1);

	/*
	 * 'start' and 'end' always covers the range of pages to be fully
	 * truncated. Partial pages are covered with 'partial_start' at the
	 * start of the range and 'partial_end' at the end of the range.
	 * Note that 'end' is exclusive while 'lend' is inclusive.
	 */
	start = (lstart + PAGE_SIZE - 1) >> PAGE_SHIFT;
	if (lend == -1)
		/*
		 * lend == -1 indicates end-of-file so we have to set 'end'
		 * to the highest possible pgoff_t and since the type is
		 * unsigned we're using -1.
		 */
		end = -1;
	else
		end = (lend + 1) >> PAGE_SHIFT;

	pagevec_init(&pvec);
	index = start;
	while (index < end && find_lock_entries(mapping, index, end - 1,
			&pvec, indices)) {
		index = indices[pagevec_count(&pvec) - 1] + 1;
		truncate_exceptional_pvec_entries(mapping, &pvec, indices);
		for (i = 0; i < pagevec_count(&pvec); i++)
			truncate_cleanup_page(pvec.pages[i]);
		delete_from_page_cache_batch(mapping, &pvec);
		for (i = 0; i < pagevec_count(&pvec); i++)
			unlock_page(pvec.pages[i]);
		pagevec_release(&pvec);
		cond_resched();
	}

	if (partial_start) {
		struct page *page = find_lock_page(mapping, start - 1);
		if (page) {
			unsigned int top = PAGE_SIZE;
			if (start > end) {
				/* Truncation within a single page */
				top = partial_end;
				partial_end = 0;
			}
			wait_on_page_writeback(page);
			zero_user_segment(page, partial_start, top);
			cleancache_invalidate_page(mapping, page);
			if (page_has_private(page))
				do_invalidatepage(page, partial_start,
						  top - partial_start);
			unlock_page(page);
			put_page(page);
		}
	}
	if (partial_end) {
		struct page *page = find_lock_page(mapping, end);
		if (page) {
			wait_on_page_writeback(page);
			zero_user_segment(page, 0, partial_end);
			cleancache_invalidate_page(mapping, page);
			if (page_has_private(page))
				do_invalidatepage(page, 0,
						  partial_end);
			unlock_page(page);
			put_page(page);
		}
	}
	/*
	 * If the truncation happened within a single page no pages
	 * will be released, just zeroed, so we can bail out now.
	 */
	if (start >= end)
		goto out;

	index = start;
	for ( ; ; ) {
		cond_resched();
		if (!find_get_entries(mapping, index, end - 1, &pvec,
				indices)) {
			/* If all gone from start onwards, we're done */
			if (index == start)
				break;
			/* Otherwise restart to make sure all gone */
			index = start;
			continue;
		}

		for (i = 0; i < pagevec_count(&pvec); i++) {
			struct page *page = pvec.pages[i];

			/* We rely upon deletion not changing page->index */
			index = indices[i];

			if (xa_is_value(page))
				continue;

			lock_page(page);
			WARN_ON(page_to_index(page) != index);
			wait_on_page_writeback(page);
			truncate_inode_page(mapping, page);
			unlock_page(page);
		}
		truncate_exceptional_pvec_entries(mapping, &pvec, indices);
		pagevec_release(&pvec);
		index++;
	}

out:
	cleancache_invalidate_inode(mapping);
}
EXPORT_SYMBOL(truncate_inode_pages_range);

/**
 * truncate_inode_pages - truncate *all* the pages from an offset
 * @mapping: mapping to truncate
 * @lstart: offset from which to truncate
 *
 * Called under (and serialised by) inode->i_rwsem and
 * mapping->invalidate_lock.
 *
 * Note: When this function returns, there can be a page in the process of
 * deletion (inside __delete_from_page_cache()) in the specified range.  Thus
 * mapping->nrpages can be non-zero when this function returns even after
 * truncation of the whole mapping.
 */
void truncate_inode_pages(struct address_space *mapping, loff_t lstart)
{
	truncate_inode_pages_range(mapping, lstart, (loff_t)-1);
}
EXPORT_SYMBOL(truncate_inode_pages);

/**
 * truncate_inode_pages_final - truncate *all* pages before inode dies
 * @mapping: mapping to truncate
 *
 * Called under (and serialized by) inode->i_rwsem.
 *
 * Filesystems have to use this in the .evict_inode path to inform the
 * VM that this is the final truncate and the inode is going away.
 */
void truncate_inode_pages_final(struct address_space *mapping)
{
	/*
	 * Page reclaim can not participate in regular inode lifetime
	 * management (can't call iput()) and thus can race with the
	 * inode teardown.  Tell it when the address space is exiting,
	 * so that it does not install eviction information after the
	 * final truncate has begun.
	 */
	mapping_set_exiting(mapping);

	if (!mapping_empty(mapping)) {
		/*
		 * As truncation uses a lockless tree lookup, cycle
		 * the tree lock to make sure any ongoing tree
		 * modification that does not see AS_EXITING is
		 * completed before starting the final truncate.
		 */
		xa_lock_irq(&mapping->i_pages);
		xa_unlock_irq(&mapping->i_pages);
	}

	/*
	 * Cleancache needs notification even if there are no pages or shadow
	 * entries.
	 */
	truncate_inode_pages(mapping, 0);
}
EXPORT_SYMBOL(truncate_inode_pages_final);

static unsigned long __invalidate_mapping_pages(struct address_space *mapping,
		pgoff_t start, pgoff_t end, unsigned long *nr_pagevec)
{
	pgoff_t indices[PAGEVEC_SIZE];
	struct pagevec pvec;
	pgoff_t index = start;
	unsigned long ret;
	unsigned long count = 0;
	int i;

	pagevec_init(&pvec);
	while (find_lock_entries(mapping, index, end, &pvec, indices)) {
		for (i = 0; i < pagevec_count(&pvec); i++) {
			struct page *page = pvec.pages[i];

			/* We rely upon deletion not changing page->index */
			index = indices[i];

			if (xa_is_value(page)) {
				count += invalidate_exceptional_entry(mapping,
								      index,
								      page);
				continue;
			}
			index += thp_nr_pages(page) - 1;

			ret = invalidate_inode_page(page);
			unlock_page(page);
			/*
			 * Invalidation is a hint that the page is no longer
			 * of interest and try to speed up its reclaim.
			 */
			if (!ret) {
				deactivate_file_page(page);
				/* It is likely on the pagevec of a remote CPU */
				if (nr_pagevec)
					(*nr_pagevec)++;
			}
			count += ret;
		}
		pagevec_remove_exceptionals(&pvec);
		pagevec_release(&pvec);
		cond_resched();
		index++;
	}
	return count;
}

/**
 * invalidate_mapping_pages - Invalidate all clean, unlocked cache of one inode
 * @mapping: the address_space which holds the cache to invalidate
 * @start: the offset 'from' which to invalidate
 * @end: the offset 'to' which to invalidate (inclusive)
 *
 * This function removes pages that are clean, unmapped and unlocked,
 * as well as shadow entries. It will not block on IO activity.
 *
 * If you want to remove all the pages of one inode, regardless of
 * their use and writeback state, use truncate_inode_pages().
 *
 * Return: the number of the cache entries that were invalidated
 */
unsigned long invalidate_mapping_pages(struct address_space *mapping,
		pgoff_t start, pgoff_t end)
{
	return __invalidate_mapping_pages(mapping, start, end, NULL);
}
EXPORT_SYMBOL(invalidate_mapping_pages);

/**
 * invalidate_mapping_pagevec - Invalidate all the unlocked pages of one inode
 * @mapping: the address_space which holds the pages to invalidate
 * @start: the offset 'from' which to invalidate
 * @end: the offset 'to' which to invalidate (inclusive)
 * @nr_pagevec: invalidate failed page number for caller
 *
 * This helper is similar to invalidate_mapping_pages(), except that it accounts
 * for pages that are likely on a pagevec and counts them in @nr_pagevec, which
 * will be used by the caller.
 */
void invalidate_mapping_pagevec(struct address_space *mapping,
		pgoff_t start, pgoff_t end, unsigned long *nr_pagevec)
{
	__invalidate_mapping_pages(mapping, start, end, nr_pagevec);
}

/*
 * This is like invalidate_complete_page(), except it ignores the page's
 * refcount.  We do this because invalidate_inode_pages2() needs stronger
 * invalidation guarantees, and cannot afford to leave pages behind because
 * shrink_page_list() has a temp ref on them, or because they're transiently
 * sitting in the lru_cache_add() pagevecs.
 */
static int
invalidate_complete_page2(struct address_space *mapping, struct page *page)
{
	if (page->mapping != mapping)
		return 0;

	if (page_has_private(page) && !try_to_release_page(page, GFP_KERNEL))
		return 0;

<<<<<<< HEAD
=======
	spin_lock(&mapping->host->i_lock);
>>>>>>> df0cc57e
	xa_lock_irq(&mapping->i_pages);
	if (PageDirty(page))
		goto failed;

	BUG_ON(page_has_private(page));
	__delete_from_page_cache(page, NULL);
	xa_unlock_irq(&mapping->i_pages);
<<<<<<< HEAD
=======
	if (mapping_shrinkable(mapping))
		inode_add_lru(mapping->host);
	spin_unlock(&mapping->host->i_lock);
>>>>>>> df0cc57e

	if (mapping->a_ops->freepage)
		mapping->a_ops->freepage(page);

	put_page(page);	/* pagecache ref */
	return 1;
failed:
	xa_unlock_irq(&mapping->i_pages);
<<<<<<< HEAD
=======
	spin_unlock(&mapping->host->i_lock);
>>>>>>> df0cc57e
	return 0;
}

static int do_launder_page(struct address_space *mapping, struct page *page)
{
	if (!PageDirty(page))
		return 0;
	if (page->mapping != mapping || mapping->a_ops->launder_page == NULL)
		return 0;
	return mapping->a_ops->launder_page(page);
}

/**
 * invalidate_inode_pages2_range - remove range of pages from an address_space
 * @mapping: the address_space
 * @start: the page offset 'from' which to invalidate
 * @end: the page offset 'to' which to invalidate (inclusive)
 *
 * Any pages which are found to be mapped into pagetables are unmapped prior to
 * invalidation.
 *
 * Return: -EBUSY if any pages could not be invalidated.
 */
int invalidate_inode_pages2_range(struct address_space *mapping,
				  pgoff_t start, pgoff_t end)
{
	pgoff_t indices[PAGEVEC_SIZE];
	struct pagevec pvec;
	pgoff_t index;
	int i;
	int ret = 0;
	int ret2 = 0;
	int did_range_unmap = 0;

	if (mapping_empty(mapping))
		goto out;

	pagevec_init(&pvec);
	index = start;
	while (find_get_entries(mapping, index, end, &pvec, indices)) {
		for (i = 0; i < pagevec_count(&pvec); i++) {
			struct page *page = pvec.pages[i];

			/* We rely upon deletion not changing page->index */
			index = indices[i];

			if (xa_is_value(page)) {
				if (!invalidate_exceptional_entry2(mapping,
								   index, page))
					ret = -EBUSY;
				continue;
			}

			if (!did_range_unmap && page_mapped(page)) {
				/*
				 * If page is mapped, before taking its lock,
				 * zap the rest of the file in one hit.
				 */
				unmap_mapping_pages(mapping, index,
						(1 + end - index), false);
				did_range_unmap = 1;
			}

			lock_page(page);
			WARN_ON(page_to_index(page) != index);
			if (page->mapping != mapping) {
				unlock_page(page);
				continue;
			}
			wait_on_page_writeback(page);

			if (page_mapped(page))
				unmap_mapping_page(page);
			BUG_ON(page_mapped(page));

			ret2 = do_launder_page(mapping, page);
			if (ret2 == 0) {
				if (!invalidate_complete_page2(mapping, page))
					ret2 = -EBUSY;
			}
			if (ret2 < 0)
				ret = ret2;
			unlock_page(page);
		}
		pagevec_remove_exceptionals(&pvec);
		pagevec_release(&pvec);
		cond_resched();
		index++;
	}
	/*
	 * For DAX we invalidate page tables after invalidating page cache.  We
	 * could invalidate page tables while invalidating each entry however
	 * that would be expensive. And doing range unmapping before doesn't
	 * work as we have no cheap way to find whether page cache entry didn't
	 * get remapped later.
	 */
	if (dax_mapping(mapping)) {
		unmap_mapping_pages(mapping, start, end - start + 1, false);
	}
out:
	cleancache_invalidate_inode(mapping);
	return ret;
}
EXPORT_SYMBOL_GPL(invalidate_inode_pages2_range);

/**
 * invalidate_inode_pages2 - remove all pages from an address_space
 * @mapping: the address_space
 *
 * Any pages which are found to be mapped into pagetables are unmapped prior to
 * invalidation.
 *
 * Return: -EBUSY if any pages could not be invalidated.
 */
int invalidate_inode_pages2(struct address_space *mapping)
{
	return invalidate_inode_pages2_range(mapping, 0, -1);
}
EXPORT_SYMBOL_GPL(invalidate_inode_pages2);

/**
 * truncate_pagecache - unmap and remove pagecache that has been truncated
 * @inode: inode
 * @newsize: new file size
 *
 * inode's new i_size must already be written before truncate_pagecache
 * is called.
 *
 * This function should typically be called before the filesystem
 * releases resources associated with the freed range (eg. deallocates
 * blocks). This way, pagecache will always stay logically coherent
 * with on-disk format, and the filesystem would not have to deal with
 * situations such as writepage being called for a page that has already
 * had its underlying blocks deallocated.
 */
void truncate_pagecache(struct inode *inode, loff_t newsize)
{
	struct address_space *mapping = inode->i_mapping;
	loff_t holebegin = round_up(newsize, PAGE_SIZE);

	/*
	 * unmap_mapping_range is called twice, first simply for
	 * efficiency so that truncate_inode_pages does fewer
	 * single-page unmaps.  However after this first call, and
	 * before truncate_inode_pages finishes, it is possible for
	 * private pages to be COWed, which remain after
	 * truncate_inode_pages finishes, hence the second
	 * unmap_mapping_range call must be made for correctness.
	 */
	unmap_mapping_range(mapping, holebegin, 0, 1);
	truncate_inode_pages(mapping, newsize);
	unmap_mapping_range(mapping, holebegin, 0, 1);
}
EXPORT_SYMBOL(truncate_pagecache);

/**
 * truncate_setsize - update inode and pagecache for a new file size
 * @inode: inode
 * @newsize: new file size
 *
 * truncate_setsize updates i_size and performs pagecache truncation (if
 * necessary) to @newsize. It will be typically be called from the filesystem's
 * setattr function when ATTR_SIZE is passed in.
 *
 * Must be called with a lock serializing truncates and writes (generally
 * i_rwsem but e.g. xfs uses a different lock) and before all filesystem
 * specific block truncation has been performed.
 */
void truncate_setsize(struct inode *inode, loff_t newsize)
{
	loff_t oldsize = inode->i_size;

	i_size_write(inode, newsize);
	if (newsize > oldsize)
		pagecache_isize_extended(inode, oldsize, newsize);
	truncate_pagecache(inode, newsize);
}
EXPORT_SYMBOL(truncate_setsize);

/**
 * pagecache_isize_extended - update pagecache after extension of i_size
 * @inode:	inode for which i_size was extended
 * @from:	original inode size
 * @to:		new inode size
 *
 * Handle extension of inode size either caused by extending truncate or by
 * write starting after current i_size. We mark the page straddling current
 * i_size RO so that page_mkwrite() is called on the nearest write access to
 * the page.  This way filesystem can be sure that page_mkwrite() is called on
 * the page before user writes to the page via mmap after the i_size has been
 * changed.
 *
 * The function must be called after i_size is updated so that page fault
 * coming after we unlock the page will already see the new i_size.
 * The function must be called while we still hold i_rwsem - this not only
 * makes sure i_size is stable but also that userspace cannot observe new
 * i_size value before we are prepared to store mmap writes at new inode size.
 */
void pagecache_isize_extended(struct inode *inode, loff_t from, loff_t to)
{
	int bsize = i_blocksize(inode);
	loff_t rounded_from;
	struct page *page;
	pgoff_t index;

	WARN_ON(to > inode->i_size);

	if (from >= to || bsize == PAGE_SIZE)
		return;
	/* Page straddling @from will not have any hole block created? */
	rounded_from = round_up(from, bsize);
	if (to <= rounded_from || !(rounded_from & (PAGE_SIZE - 1)))
		return;

	index = from >> PAGE_SHIFT;
	page = find_lock_page(inode->i_mapping, index);
	/* Page not cached? Nothing to do */
	if (!page)
		return;
	/*
	 * See clear_page_dirty_for_io() for details why set_page_dirty()
	 * is needed.
	 */
	if (page_mkclean(page))
		set_page_dirty(page);
	unlock_page(page);
	put_page(page);
}
EXPORT_SYMBOL(pagecache_isize_extended);

/**
 * truncate_pagecache_range - unmap and remove pagecache that is hole-punched
 * @inode: inode
 * @lstart: offset of beginning of hole
 * @lend: offset of last byte of hole
 *
 * This function should typically be called before the filesystem
 * releases resources associated with the freed range (eg. deallocates
 * blocks). This way, pagecache will always stay logically coherent
 * with on-disk format, and the filesystem would not have to deal with
 * situations such as writepage being called for a page that has already
 * had its underlying blocks deallocated.
 */
void truncate_pagecache_range(struct inode *inode, loff_t lstart, loff_t lend)
{
	struct address_space *mapping = inode->i_mapping;
	loff_t unmap_start = round_up(lstart, PAGE_SIZE);
	loff_t unmap_end = round_down(1 + lend, PAGE_SIZE) - 1;
	/*
	 * This rounding is currently just for example: unmap_mapping_range
	 * expands its hole outwards, whereas we want it to contract the hole
	 * inwards.  However, existing callers of truncate_pagecache_range are
	 * doing their own page rounding first.  Note that unmap_mapping_range
	 * allows holelen 0 for all, and we allow lend -1 for end of file.
	 */

	/*
	 * Unlike in truncate_pagecache, unmap_mapping_range is called only
	 * once (before truncating pagecache), and without "even_cows" flag:
	 * hole-punching should not remove private COWed pages from the hole.
	 */
	if ((u64)unmap_end > (u64)unmap_start)
		unmap_mapping_range(mapping, unmap_start,
				    1 + unmap_end - unmap_start, 0);
	truncate_inode_pages_range(mapping, lstart, lend);
}
EXPORT_SYMBOL(truncate_pagecache_range);<|MERGE_RESOLUTION|>--- conflicted
+++ resolved
@@ -577,10 +577,7 @@
 	if (page_has_private(page) && !try_to_release_page(page, GFP_KERNEL))
 		return 0;
 
-<<<<<<< HEAD
-=======
 	spin_lock(&mapping->host->i_lock);
->>>>>>> df0cc57e
 	xa_lock_irq(&mapping->i_pages);
 	if (PageDirty(page))
 		goto failed;
@@ -588,12 +585,9 @@
 	BUG_ON(page_has_private(page));
 	__delete_from_page_cache(page, NULL);
 	xa_unlock_irq(&mapping->i_pages);
-<<<<<<< HEAD
-=======
 	if (mapping_shrinkable(mapping))
 		inode_add_lru(mapping->host);
 	spin_unlock(&mapping->host->i_lock);
->>>>>>> df0cc57e
 
 	if (mapping->a_ops->freepage)
 		mapping->a_ops->freepage(page);
@@ -602,10 +596,7 @@
 	return 1;
 failed:
 	xa_unlock_irq(&mapping->i_pages);
-<<<<<<< HEAD
-=======
 	spin_unlock(&mapping->host->i_lock);
->>>>>>> df0cc57e
 	return 0;
 }
 
