--- conflicted
+++ resolved
@@ -46,16 +46,13 @@
 	select HAVE_KERNEL_GZIP
 	select HAVE_KERNEL_BZIP2
 	select HAVE_KERNEL_LZMA
-<<<<<<< HEAD
 	select HAVE_HW_BREAKPOINT
-=======
 	select HAVE_ARCH_KMEMCHECK
 
 config OUTPUT_FORMAT
 	string
 	default "elf32-i386" if X86_32
 	default "elf64-x86-64" if X86_64
->>>>>>> 65795efb
 
 config ARCH_DEFCONFIG
 	string
