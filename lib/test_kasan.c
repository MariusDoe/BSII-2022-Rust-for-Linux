--- conflicted
+++ resolved
@@ -440,10 +440,7 @@
 	ptr = kmalloc(size, GFP_KERNEL);
 	KUNIT_ASSERT_NOT_ERR_OR_NULL(test, ptr);
 
-<<<<<<< HEAD
-=======
 	OPTIMIZER_HIDE_VAR(size);
->>>>>>> df0cc57e
 	KUNIT_EXPECT_KASAN_FAIL(test, memset(ptr + size - 1, 0, 2));
 	kfree(ptr);
 }
@@ -456,10 +453,7 @@
 	ptr = kmalloc(size, GFP_KERNEL);
 	KUNIT_ASSERT_NOT_ERR_OR_NULL(test, ptr);
 
-<<<<<<< HEAD
-=======
 	OPTIMIZER_HIDE_VAR(size);
->>>>>>> df0cc57e
 	KUNIT_EXPECT_KASAN_FAIL(test, memset(ptr + size - 3, 0, 4));
 	kfree(ptr);
 }
@@ -472,10 +466,7 @@
 	ptr = kmalloc(size, GFP_KERNEL);
 	KUNIT_ASSERT_NOT_ERR_OR_NULL(test, ptr);
 
-<<<<<<< HEAD
-=======
 	OPTIMIZER_HIDE_VAR(size);
->>>>>>> df0cc57e
 	KUNIT_EXPECT_KASAN_FAIL(test, memset(ptr + size - 7, 0, 8));
 	kfree(ptr);
 }
@@ -488,10 +479,7 @@
 	ptr = kmalloc(size, GFP_KERNEL);
 	KUNIT_ASSERT_NOT_ERR_OR_NULL(test, ptr);
 
-<<<<<<< HEAD
-=======
 	OPTIMIZER_HIDE_VAR(size);
->>>>>>> df0cc57e
 	KUNIT_EXPECT_KASAN_FAIL(test, memset(ptr + size - 15, 0, 16));
 	kfree(ptr);
 }
@@ -504,10 +492,7 @@
 	ptr = kmalloc(size, GFP_KERNEL);
 	KUNIT_ASSERT_NOT_ERR_OR_NULL(test, ptr);
 
-<<<<<<< HEAD
-=======
 	OPTIMIZER_HIDE_VAR(size);
->>>>>>> df0cc57e
 	KUNIT_EXPECT_KASAN_FAIL(test,
 				memset(ptr, 0, size + KASAN_GRANULE_SIZE));
 	kfree(ptr);
@@ -526,19 +511,10 @@
 	 */
 	KASAN_TEST_NEEDS_CONFIG_OFF(test, CONFIG_KASAN_HW_TAGS);
 
-	/*
-	 * Hardware tag-based mode doesn't check memmove for negative size.
-	 * As a result, this test introduces a side-effect memory corruption,
-	 * which can result in a crash.
-	 */
-	KASAN_TEST_NEEDS_CONFIG_OFF(test, CONFIG_KASAN_HW_TAGS);
-
 	ptr = kmalloc(size, GFP_KERNEL);
 	KUNIT_ASSERT_NOT_ERR_OR_NULL(test, ptr);
 
 	memset((char *)ptr, 0, 64);
-<<<<<<< HEAD
-=======
 	OPTIMIZER_HIDE_VAR(invalid_size);
 	KUNIT_EXPECT_KASAN_FAIL(test,
 		memmove((char *)ptr, (char *)ptr + 4, invalid_size));
@@ -555,7 +531,6 @@
 	KUNIT_ASSERT_NOT_ERR_OR_NULL(test, ptr);
 
 	memset((char *)ptr, 0, 64);
->>>>>>> df0cc57e
 	KUNIT_EXPECT_KASAN_FAIL(test,
 		memmove((char *)ptr, (char *)ptr + 4, invalid_size));
 	kfree(ptr);
