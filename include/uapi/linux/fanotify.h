--- conflicted
+++ resolved
@@ -133,15 +133,12 @@
 #define FAN_EVENT_INFO_TYPE_DFID	3
 #define FAN_EVENT_INFO_TYPE_PIDFD	4
 #define FAN_EVENT_INFO_TYPE_ERROR	5
-<<<<<<< HEAD
-=======
 
 /* Special info types for FAN_RENAME */
 #define FAN_EVENT_INFO_TYPE_OLD_DFID_NAME	10
 /* Reserved for FAN_EVENT_INFO_TYPE_OLD_DFID	11 */
 #define FAN_EVENT_INFO_TYPE_NEW_DFID_NAME	12
 /* Reserved for FAN_EVENT_INFO_TYPE_NEW_DFID	13 */
->>>>>>> 754e0b0e
 
 /* Variable length info record following event metadata */
 struct fanotify_event_info_header {
