// SPDX-License-Identifier: GPL-2.0-only
/*
 * fs/dax.c - Direct Access filesystem code
 * Copyright (c) 2013-2014 Intel Corporation
 * Author: Matthew Wilcox <matthew.r.wilcox@intel.com>
 * Author: Ross Zwisler <ross.zwisler@linux.intel.com>
 */

#include <linux/atomic.h>
#include <linux/blkdev.h>
#include <linux/buffer_head.h>
#include <linux/dax.h>
#include <linux/fs.h>
#include <linux/genhd.h>
#include <linux/highmem.h>
#include <linux/memcontrol.h>
#include <linux/mm.h>
#include <linux/mutex.h>
#include <linux/pagevec.h>
#include <linux/sched.h>
#include <linux/sched/signal.h>
#include <linux/uio.h>
#include <linux/vmstat.h>
#include <linux/pfn_t.h>
#include <linux/sizes.h>
#include <linux/mmu_notifier.h>
#include <linux/iomap.h>
#include <asm/pgalloc.h>

#define CREATE_TRACE_POINTS
#include <trace/events/fs_dax.h>

static inline unsigned int pe_order(enum page_entry_size pe_size)
{
	if (pe_size == PE_SIZE_PTE)
		return PAGE_SHIFT - PAGE_SHIFT;
	if (pe_size == PE_SIZE_PMD)
		return PMD_SHIFT - PAGE_SHIFT;
	if (pe_size == PE_SIZE_PUD)
		return PUD_SHIFT - PAGE_SHIFT;
	return ~0;
}

/* We choose 4096 entries - same as per-zone page wait tables */
#define DAX_WAIT_TABLE_BITS 12
#define DAX_WAIT_TABLE_ENTRIES (1 << DAX_WAIT_TABLE_BITS)

/* The 'colour' (ie low bits) within a PMD of a page offset.  */
#define PG_PMD_COLOUR	((PMD_SIZE >> PAGE_SHIFT) - 1)
#define PG_PMD_NR	(PMD_SIZE >> PAGE_SHIFT)

/* The order of a PMD entry */
#define PMD_ORDER	(PMD_SHIFT - PAGE_SHIFT)

static wait_queue_head_t wait_table[DAX_WAIT_TABLE_ENTRIES];

static int __init init_dax_wait_table(void)
{
	int i;

	for (i = 0; i < DAX_WAIT_TABLE_ENTRIES; i++)
		init_waitqueue_head(wait_table + i);
	return 0;
}
fs_initcall(init_dax_wait_table);

/*
 * DAX pagecache entries use XArray value entries so they can't be mistaken
 * for pages.  We use one bit for locking, one bit for the entry size (PMD)
 * and two more to tell us if the entry is a zero page or an empty entry that
 * is just used for locking.  In total four special bits.
 *
 * If the PMD bit isn't set the entry has size PAGE_SIZE, and if the ZERO_PAGE
 * and EMPTY bits aren't set the entry is a normal DAX entry with a filesystem
 * block allocation.
 */
#define DAX_SHIFT	(4)
#define DAX_LOCKED	(1UL << 0)
#define DAX_PMD		(1UL << 1)
#define DAX_ZERO_PAGE	(1UL << 2)
#define DAX_EMPTY	(1UL << 3)

static unsigned long dax_to_pfn(void *entry)
{
	return xa_to_value(entry) >> DAX_SHIFT;
}

static void *dax_make_entry(pfn_t pfn, unsigned long flags)
{
	return xa_mk_value(flags | (pfn_t_to_pfn(pfn) << DAX_SHIFT));
}

static bool dax_is_locked(void *entry)
{
	return xa_to_value(entry) & DAX_LOCKED;
}

static unsigned int dax_entry_order(void *entry)
{
	if (xa_to_value(entry) & DAX_PMD)
		return PMD_ORDER;
	return 0;
}

static unsigned long dax_is_pmd_entry(void *entry)
{
	return xa_to_value(entry) & DAX_PMD;
}

static bool dax_is_pte_entry(void *entry)
{
	return !(xa_to_value(entry) & DAX_PMD);
}

static int dax_is_zero_entry(void *entry)
{
	return xa_to_value(entry) & DAX_ZERO_PAGE;
}

static int dax_is_empty_entry(void *entry)
{
	return xa_to_value(entry) & DAX_EMPTY;
}

/*
 * true if the entry that was found is of a smaller order than the entry
 * we were looking for
 */
static bool dax_is_conflict(void *entry)
{
	return entry == XA_RETRY_ENTRY;
}

/*
 * DAX page cache entry locking
 */
struct exceptional_entry_key {
	struct xarray *xa;
	pgoff_t entry_start;
};

struct wait_exceptional_entry_queue {
	wait_queue_entry_t wait;
	struct exceptional_entry_key key;
};

/**
 * enum dax_wake_mode: waitqueue wakeup behaviour
 * @WAKE_ALL: wake all waiters in the waitqueue
 * @WAKE_NEXT: wake only the first waiter in the waitqueue
 */
enum dax_wake_mode {
	WAKE_ALL,
	WAKE_NEXT,
};

static wait_queue_head_t *dax_entry_waitqueue(struct xa_state *xas,
		void *entry, struct exceptional_entry_key *key)
{
	unsigned long hash;
	unsigned long index = xas->xa_index;

	/*
	 * If 'entry' is a PMD, align the 'index' that we use for the wait
	 * queue to the start of that PMD.  This ensures that all offsets in
	 * the range covered by the PMD map to the same bit lock.
	 */
	if (dax_is_pmd_entry(entry))
		index &= ~PG_PMD_COLOUR;
	key->xa = xas->xa;
	key->entry_start = index;

	hash = hash_long((unsigned long)xas->xa ^ index, DAX_WAIT_TABLE_BITS);
	return wait_table + hash;
}

static int wake_exceptional_entry_func(wait_queue_entry_t *wait,
		unsigned int mode, int sync, void *keyp)
{
	struct exceptional_entry_key *key = keyp;
	struct wait_exceptional_entry_queue *ewait =
		container_of(wait, struct wait_exceptional_entry_queue, wait);

	if (key->xa != ewait->key.xa ||
	    key->entry_start != ewait->key.entry_start)
		return 0;
	return autoremove_wake_function(wait, mode, sync, NULL);
}

/*
 * @entry may no longer be the entry at the index in the mapping.
 * The important information it's conveying is whether the entry at
 * this index used to be a PMD entry.
 */
static void dax_wake_entry(struct xa_state *xas, void *entry,
			   enum dax_wake_mode mode)
{
	struct exceptional_entry_key key;
	wait_queue_head_t *wq;

	wq = dax_entry_waitqueue(xas, entry, &key);

	/*
	 * Checking for locked entry and prepare_to_wait_exclusive() happens
	 * under the i_pages lock, ditto for entry handling in our callers.
	 * So at this point all tasks that could have seen our entry locked
	 * must be in the waitqueue and the following check will see them.
	 */
	if (waitqueue_active(wq))
		__wake_up(wq, TASK_NORMAL, mode == WAKE_ALL ? 0 : 1, &key);
}

/*
 * Look up entry in page cache, wait for it to become unlocked if it
 * is a DAX entry and return it.  The caller must subsequently call
 * put_unlocked_entry() if it did not lock the entry or dax_unlock_entry()
 * if it did.  The entry returned may have a larger order than @order.
 * If @order is larger than the order of the entry found in i_pages, this
 * function returns a dax_is_conflict entry.
 *
 * Must be called with the i_pages lock held.
 */
static void *get_unlocked_entry(struct xa_state *xas, unsigned int order)
{
	void *entry;
	struct wait_exceptional_entry_queue ewait;
	wait_queue_head_t *wq;

	init_wait(&ewait.wait);
	ewait.wait.func = wake_exceptional_entry_func;

	for (;;) {
		entry = xas_find_conflict(xas);
		if (!entry || WARN_ON_ONCE(!xa_is_value(entry)))
			return entry;
		if (dax_entry_order(entry) < order)
			return XA_RETRY_ENTRY;
		if (!dax_is_locked(entry))
			return entry;

		wq = dax_entry_waitqueue(xas, entry, &ewait.key);
		prepare_to_wait_exclusive(wq, &ewait.wait,
					  TASK_UNINTERRUPTIBLE);
		xas_unlock_irq(xas);
		xas_reset(xas);
		schedule();
		finish_wait(wq, &ewait.wait);
		xas_lock_irq(xas);
	}
}

/*
 * The only thing keeping the address space around is the i_pages lock
 * (it's cycled in clear_inode() after removing the entries from i_pages)
 * After we call xas_unlock_irq(), we cannot touch xas->xa.
 */
static void wait_entry_unlocked(struct xa_state *xas, void *entry)
{
	struct wait_exceptional_entry_queue ewait;
	wait_queue_head_t *wq;

	init_wait(&ewait.wait);
	ewait.wait.func = wake_exceptional_entry_func;

	wq = dax_entry_waitqueue(xas, entry, &ewait.key);
	/*
	 * Unlike get_unlocked_entry() there is no guarantee that this
	 * path ever successfully retrieves an unlocked entry before an
	 * inode dies. Perform a non-exclusive wait in case this path
	 * never successfully performs its own wake up.
	 */
	prepare_to_wait(wq, &ewait.wait, TASK_UNINTERRUPTIBLE);
	xas_unlock_irq(xas);
	schedule();
	finish_wait(wq, &ewait.wait);
}

static void put_unlocked_entry(struct xa_state *xas, void *entry,
			       enum dax_wake_mode mode)
{
	if (entry && !dax_is_conflict(entry))
		dax_wake_entry(xas, entry, mode);
}

/*
 * We used the xa_state to get the entry, but then we locked the entry and
 * dropped the xa_lock, so we know the xa_state is stale and must be reset
 * before use.
 */
static void dax_unlock_entry(struct xa_state *xas, void *entry)
{
	void *old;

	BUG_ON(dax_is_locked(entry));
	xas_reset(xas);
	xas_lock_irq(xas);
	old = xas_store(xas, entry);
	xas_unlock_irq(xas);
	BUG_ON(!dax_is_locked(old));
	dax_wake_entry(xas, entry, WAKE_NEXT);
}

/*
 * Return: The entry stored at this location before it was locked.
 */
static void *dax_lock_entry(struct xa_state *xas, void *entry)
{
	unsigned long v = xa_to_value(entry);
	return xas_store(xas, xa_mk_value(v | DAX_LOCKED));
}

static unsigned long dax_entry_size(void *entry)
{
	if (dax_is_zero_entry(entry))
		return 0;
	else if (dax_is_empty_entry(entry))
		return 0;
	else if (dax_is_pmd_entry(entry))
		return PMD_SIZE;
	else
		return PAGE_SIZE;
}

static unsigned long dax_end_pfn(void *entry)
{
	return dax_to_pfn(entry) + dax_entry_size(entry) / PAGE_SIZE;
}

/*
 * Iterate through all mapped pfns represented by an entry, i.e. skip
 * 'empty' and 'zero' entries.
 */
#define for_each_mapped_pfn(entry, pfn) \
	for (pfn = dax_to_pfn(entry); \
			pfn < dax_end_pfn(entry); pfn++)

/*
 * TODO: for reflink+dax we need a way to associate a single page with
 * multiple address_space instances at different linear_page_index()
 * offsets.
 */
static void dax_associate_entry(void *entry, struct address_space *mapping,
		struct vm_area_struct *vma, unsigned long address)
{
	unsigned long size = dax_entry_size(entry), pfn, index;
	int i = 0;

	if (IS_ENABLED(CONFIG_FS_DAX_LIMITED))
		return;

	index = linear_page_index(vma, address & ~(size - 1));
	for_each_mapped_pfn(entry, pfn) {
		struct page *page = pfn_to_page(pfn);

		WARN_ON_ONCE(page->mapping);
		page->mapping = mapping;
		page->index = index + i++;
	}
}

static void dax_disassociate_entry(void *entry, struct address_space *mapping,
		bool trunc)
{
	unsigned long pfn;

	if (IS_ENABLED(CONFIG_FS_DAX_LIMITED))
		return;

	for_each_mapped_pfn(entry, pfn) {
		struct page *page = pfn_to_page(pfn);

		WARN_ON_ONCE(trunc && page_ref_count(page) > 1);
		WARN_ON_ONCE(page->mapping && page->mapping != mapping);
		page->mapping = NULL;
		page->index = 0;
	}
}

static struct page *dax_busy_page(void *entry)
{
	unsigned long pfn;

	for_each_mapped_pfn(entry, pfn) {
		struct page *page = pfn_to_page(pfn);

		if (page_ref_count(page) > 1)
			return page;
	}
	return NULL;
}

/*
 * dax_lock_mapping_entry - Lock the DAX entry corresponding to a page
 * @page: The page whose entry we want to lock
 *
 * Context: Process context.
 * Return: A cookie to pass to dax_unlock_page() or 0 if the entry could
 * not be locked.
 */
dax_entry_t dax_lock_page(struct page *page)
{
	XA_STATE(xas, NULL, 0);
	void *entry;

	/* Ensure page->mapping isn't freed while we look at it */
	rcu_read_lock();
	for (;;) {
		struct address_space *mapping = READ_ONCE(page->mapping);

		entry = NULL;
		if (!mapping || !dax_mapping(mapping))
			break;

		/*
		 * In the device-dax case there's no need to lock, a
		 * struct dev_pagemap pin is sufficient to keep the
		 * inode alive, and we assume we have dev_pagemap pin
		 * otherwise we would not have a valid pfn_to_page()
		 * translation.
		 */
		entry = (void *)~0UL;
		if (S_ISCHR(mapping->host->i_mode))
			break;

		xas.xa = &mapping->i_pages;
		xas_lock_irq(&xas);
		if (mapping != page->mapping) {
			xas_unlock_irq(&xas);
			continue;
		}
		xas_set(&xas, page->index);
		entry = xas_load(&xas);
		if (dax_is_locked(entry)) {
			rcu_read_unlock();
			wait_entry_unlocked(&xas, entry);
			rcu_read_lock();
			continue;
		}
		dax_lock_entry(&xas, entry);
		xas_unlock_irq(&xas);
		break;
	}
	rcu_read_unlock();
	return (dax_entry_t)entry;
}

void dax_unlock_page(struct page *page, dax_entry_t cookie)
{
	struct address_space *mapping = page->mapping;
	XA_STATE(xas, &mapping->i_pages, page->index);

	if (S_ISCHR(mapping->host->i_mode))
		return;

	dax_unlock_entry(&xas, (void *)cookie);
}

/*
 * Find page cache entry at given index. If it is a DAX entry, return it
 * with the entry locked. If the page cache doesn't contain an entry at
 * that index, add a locked empty entry.
 *
 * When requesting an entry with size DAX_PMD, grab_mapping_entry() will
 * either return that locked entry or will return VM_FAULT_FALLBACK.
 * This will happen if there are any PTE entries within the PMD range
 * that we are requesting.
 *
 * We always favor PTE entries over PMD entries. There isn't a flow where we
 * evict PTE entries in order to 'upgrade' them to a PMD entry.  A PMD
 * insertion will fail if it finds any PTE entries already in the tree, and a
 * PTE insertion will cause an existing PMD entry to be unmapped and
 * downgraded to PTE entries.  This happens for both PMD zero pages as
 * well as PMD empty entries.
 *
 * The exception to this downgrade path is for PMD entries that have
 * real storage backing them.  We will leave these real PMD entries in
 * the tree, and PTE writes will simply dirty the entire PMD entry.
 *
 * Note: Unlike filemap_fault() we don't honor FAULT_FLAG_RETRY flags. For
 * persistent memory the benefit is doubtful. We can add that later if we can
 * show it helps.
 *
 * On error, this function does not return an ERR_PTR.  Instead it returns
 * a VM_FAULT code, encoded as an xarray internal entry.  The ERR_PTR values
 * overlap with xarray value entries.
 */
static void *grab_mapping_entry(struct xa_state *xas,
		struct address_space *mapping, unsigned int order)
{
	unsigned long index = xas->xa_index;
	bool pmd_downgrade = false; /* splitting PMD entry into PTE entries? */
	void *entry;

retry:
	xas_lock_irq(xas);
	entry = get_unlocked_entry(xas, order);

	if (entry) {
		if (dax_is_conflict(entry))
			goto fallback;
		if (!xa_is_value(entry)) {
			xas_set_err(xas, -EIO);
			goto out_unlock;
		}

		if (order == 0) {
			if (dax_is_pmd_entry(entry) &&
			    (dax_is_zero_entry(entry) ||
			     dax_is_empty_entry(entry))) {
				pmd_downgrade = true;
			}
		}
	}

	if (pmd_downgrade) {
		/*
		 * Make sure 'entry' remains valid while we drop
		 * the i_pages lock.
		 */
		dax_lock_entry(xas, entry);

		/*
		 * Besides huge zero pages the only other thing that gets
		 * downgraded are empty entries which don't need to be
		 * unmapped.
		 */
		if (dax_is_zero_entry(entry)) {
			xas_unlock_irq(xas);
			unmap_mapping_pages(mapping,
					xas->xa_index & ~PG_PMD_COLOUR,
					PG_PMD_NR, false);
			xas_reset(xas);
			xas_lock_irq(xas);
		}

		dax_disassociate_entry(entry, mapping, false);
		xas_store(xas, NULL);	/* undo the PMD join */
<<<<<<< HEAD
		dax_wake_entry(xas, entry, true);
		mapping->nrpages -= PG_PMD_NR;
=======
		dax_wake_entry(xas, entry, WAKE_ALL);
		mapping->nrexceptional--;
>>>>>>> 23738832
		entry = NULL;
		xas_set(xas, index);
	}

	if (entry) {
		dax_lock_entry(xas, entry);
	} else {
		unsigned long flags = DAX_EMPTY;

		if (order > 0)
			flags |= DAX_PMD;
		entry = dax_make_entry(pfn_to_pfn_t(0), flags);
		dax_lock_entry(xas, entry);
		if (xas_error(xas))
			goto out_unlock;
		mapping->nrpages += 1UL << order;
	}

out_unlock:
	xas_unlock_irq(xas);
	if (xas_nomem(xas, mapping_gfp_mask(mapping) & ~__GFP_HIGHMEM))
		goto retry;
	if (xas->xa_node == XA_ERROR(-ENOMEM))
		return xa_mk_internal(VM_FAULT_OOM);
	if (xas_error(xas))
		return xa_mk_internal(VM_FAULT_SIGBUS);
	return entry;
fallback:
	xas_unlock_irq(xas);
	return xa_mk_internal(VM_FAULT_FALLBACK);
}

/**
 * dax_layout_busy_page_range - find first pinned page in @mapping
 * @mapping: address space to scan for a page with ref count > 1
 * @start: Starting offset. Page containing 'start' is included.
 * @end: End offset. Page containing 'end' is included. If 'end' is LLONG_MAX,
 *       pages from 'start' till the end of file are included.
 *
 * DAX requires ZONE_DEVICE mapped pages. These pages are never
 * 'onlined' to the page allocator so they are considered idle when
 * page->count == 1. A filesystem uses this interface to determine if
 * any page in the mapping is busy, i.e. for DMA, or other
 * get_user_pages() usages.
 *
 * It is expected that the filesystem is holding locks to block the
 * establishment of new mappings in this address_space. I.e. it expects
 * to be able to run unmap_mapping_range() and subsequently not race
 * mapping_mapped() becoming true.
 */
struct page *dax_layout_busy_page_range(struct address_space *mapping,
					loff_t start, loff_t end)
{
	void *entry;
	unsigned int scanned = 0;
	struct page *page = NULL;
	pgoff_t start_idx = start >> PAGE_SHIFT;
	pgoff_t end_idx;
	XA_STATE(xas, &mapping->i_pages, start_idx);

	/*
	 * In the 'limited' case get_user_pages() for dax is disabled.
	 */
	if (IS_ENABLED(CONFIG_FS_DAX_LIMITED))
		return NULL;

	if (!dax_mapping(mapping) || !mapping_mapped(mapping))
		return NULL;

	/* If end == LLONG_MAX, all pages from start to till end of file */
	if (end == LLONG_MAX)
		end_idx = ULONG_MAX;
	else
		end_idx = end >> PAGE_SHIFT;
	/*
	 * If we race get_user_pages_fast() here either we'll see the
	 * elevated page count in the iteration and wait, or
	 * get_user_pages_fast() will see that the page it took a reference
	 * against is no longer mapped in the page tables and bail to the
	 * get_user_pages() slow path.  The slow path is protected by
	 * pte_lock() and pmd_lock(). New references are not taken without
	 * holding those locks, and unmap_mapping_pages() will not zero the
	 * pte or pmd without holding the respective lock, so we are
	 * guaranteed to either see new references or prevent new
	 * references from being established.
	 */
	unmap_mapping_pages(mapping, start_idx, end_idx - start_idx + 1, 0);

	xas_lock_irq(&xas);
	xas_for_each(&xas, entry, end_idx) {
		if (WARN_ON_ONCE(!xa_is_value(entry)))
			continue;
		if (unlikely(dax_is_locked(entry)))
			entry = get_unlocked_entry(&xas, 0);
		if (entry)
			page = dax_busy_page(entry);
		put_unlocked_entry(&xas, entry, WAKE_NEXT);
		if (page)
			break;
		if (++scanned % XA_CHECK_SCHED)
			continue;

		xas_pause(&xas);
		xas_unlock_irq(&xas);
		cond_resched();
		xas_lock_irq(&xas);
	}
	xas_unlock_irq(&xas);
	return page;
}
EXPORT_SYMBOL_GPL(dax_layout_busy_page_range);

struct page *dax_layout_busy_page(struct address_space *mapping)
{
	return dax_layout_busy_page_range(mapping, 0, LLONG_MAX);
}
EXPORT_SYMBOL_GPL(dax_layout_busy_page);

static int __dax_invalidate_entry(struct address_space *mapping,
					  pgoff_t index, bool trunc)
{
	XA_STATE(xas, &mapping->i_pages, index);
	int ret = 0;
	void *entry;

	xas_lock_irq(&xas);
	entry = get_unlocked_entry(&xas, 0);
	if (!entry || WARN_ON_ONCE(!xa_is_value(entry)))
		goto out;
	if (!trunc &&
	    (xas_get_mark(&xas, PAGECACHE_TAG_DIRTY) ||
	     xas_get_mark(&xas, PAGECACHE_TAG_TOWRITE)))
		goto out;
	dax_disassociate_entry(entry, mapping, trunc);
	xas_store(&xas, NULL);
	mapping->nrpages -= 1UL << dax_entry_order(entry);
	ret = 1;
out:
	put_unlocked_entry(&xas, entry, WAKE_ALL);
	xas_unlock_irq(&xas);
	return ret;
}

/*
 * Delete DAX entry at @index from @mapping.  Wait for it
 * to be unlocked before deleting it.
 */
int dax_delete_mapping_entry(struct address_space *mapping, pgoff_t index)
{
	int ret = __dax_invalidate_entry(mapping, index, true);

	/*
	 * This gets called from truncate / punch_hole path. As such, the caller
	 * must hold locks protecting against concurrent modifications of the
	 * page cache (usually fs-private i_mmap_sem for writing). Since the
	 * caller has seen a DAX entry for this index, we better find it
	 * at that index as well...
	 */
	WARN_ON_ONCE(!ret);
	return ret;
}

/*
 * Invalidate DAX entry if it is clean.
 */
int dax_invalidate_mapping_entry_sync(struct address_space *mapping,
				      pgoff_t index)
{
	return __dax_invalidate_entry(mapping, index, false);
}

static int copy_cow_page_dax(struct block_device *bdev, struct dax_device *dax_dev,
			     sector_t sector, struct page *to, unsigned long vaddr)
{
	void *vto, *kaddr;
	pgoff_t pgoff;
	long rc;
	int id;

	rc = bdev_dax_pgoff(bdev, sector, PAGE_SIZE, &pgoff);
	if (rc)
		return rc;

	id = dax_read_lock();
	rc = dax_direct_access(dax_dev, pgoff, PHYS_PFN(PAGE_SIZE), &kaddr, NULL);
	if (rc < 0) {
		dax_read_unlock(id);
		return rc;
	}
	vto = kmap_atomic(to);
	copy_user_page(vto, (void __force *)kaddr, vaddr, to);
	kunmap_atomic(vto);
	dax_read_unlock(id);
	return 0;
}

/*
 * By this point grab_mapping_entry() has ensured that we have a locked entry
 * of the appropriate size so we don't have to worry about downgrading PMDs to
 * PTEs.  If we happen to be trying to insert a PTE and there is a PMD
 * already in the tree, we will skip the insertion and just dirty the PMD as
 * appropriate.
 */
static void *dax_insert_entry(struct xa_state *xas,
		struct address_space *mapping, struct vm_fault *vmf,
		void *entry, pfn_t pfn, unsigned long flags, bool dirty)
{
	void *new_entry = dax_make_entry(pfn, flags);

	if (dirty)
		__mark_inode_dirty(mapping->host, I_DIRTY_PAGES);

	if (dax_is_zero_entry(entry) && !(flags & DAX_ZERO_PAGE)) {
		unsigned long index = xas->xa_index;
		/* we are replacing a zero page with block mapping */
		if (dax_is_pmd_entry(entry))
			unmap_mapping_pages(mapping, index & ~PG_PMD_COLOUR,
					PG_PMD_NR, false);
		else /* pte entry */
			unmap_mapping_pages(mapping, index, 1, false);
	}

	xas_reset(xas);
	xas_lock_irq(xas);
	if (dax_is_zero_entry(entry) || dax_is_empty_entry(entry)) {
		void *old;

		dax_disassociate_entry(entry, mapping, false);
		dax_associate_entry(new_entry, mapping, vmf->vma, vmf->address);
		/*
		 * Only swap our new entry into the page cache if the current
		 * entry is a zero page or an empty entry.  If a normal PTE or
		 * PMD entry is already in the cache, we leave it alone.  This
		 * means that if we are trying to insert a PTE and the
		 * existing entry is a PMD, we will just leave the PMD in the
		 * tree and dirty it if necessary.
		 */
		old = dax_lock_entry(xas, new_entry);
		WARN_ON_ONCE(old != xa_mk_value(xa_to_value(entry) |
					DAX_LOCKED));
		entry = new_entry;
	} else {
		xas_load(xas);	/* Walk the xa_state */
	}

	if (dirty)
		xas_set_mark(xas, PAGECACHE_TAG_DIRTY);

	xas_unlock_irq(xas);
	return entry;
}

static inline
unsigned long pgoff_address(pgoff_t pgoff, struct vm_area_struct *vma)
{
	unsigned long address;

	address = vma->vm_start + ((pgoff - vma->vm_pgoff) << PAGE_SHIFT);
	VM_BUG_ON_VMA(address < vma->vm_start || address >= vma->vm_end, vma);
	return address;
}

/* Walk all mappings of a given index of a file and writeprotect them */
static void dax_entry_mkclean(struct address_space *mapping, pgoff_t index,
		unsigned long pfn)
{
	struct vm_area_struct *vma;
	pte_t pte, *ptep = NULL;
	pmd_t *pmdp = NULL;
	spinlock_t *ptl;

	i_mmap_lock_read(mapping);
	vma_interval_tree_foreach(vma, &mapping->i_mmap, index, index) {
		struct mmu_notifier_range range;
		unsigned long address;

		cond_resched();

		if (!(vma->vm_flags & VM_SHARED))
			continue;

		address = pgoff_address(index, vma);

		/*
		 * follow_invalidate_pte() will use the range to call
		 * mmu_notifier_invalidate_range_start() on our behalf before
		 * taking any lock.
		 */
		if (follow_invalidate_pte(vma->vm_mm, address, &range, &ptep,
					  &pmdp, &ptl))
			continue;

		/*
		 * No need to call mmu_notifier_invalidate_range() as we are
		 * downgrading page table protection not changing it to point
		 * to a new page.
		 *
		 * See Documentation/vm/mmu_notifier.rst
		 */
		if (pmdp) {
#ifdef CONFIG_FS_DAX_PMD
			pmd_t pmd;

			if (pfn != pmd_pfn(*pmdp))
				goto unlock_pmd;
			if (!pmd_dirty(*pmdp) && !pmd_write(*pmdp))
				goto unlock_pmd;

			flush_cache_page(vma, address, pfn);
			pmd = pmdp_invalidate(vma, address, pmdp);
			pmd = pmd_wrprotect(pmd);
			pmd = pmd_mkclean(pmd);
			set_pmd_at(vma->vm_mm, address, pmdp, pmd);
unlock_pmd:
#endif
			spin_unlock(ptl);
		} else {
			if (pfn != pte_pfn(*ptep))
				goto unlock_pte;
			if (!pte_dirty(*ptep) && !pte_write(*ptep))
				goto unlock_pte;

			flush_cache_page(vma, address, pfn);
			pte = ptep_clear_flush(vma, address, ptep);
			pte = pte_wrprotect(pte);
			pte = pte_mkclean(pte);
			set_pte_at(vma->vm_mm, address, ptep, pte);
unlock_pte:
			pte_unmap_unlock(ptep, ptl);
		}

		mmu_notifier_invalidate_range_end(&range);
	}
	i_mmap_unlock_read(mapping);
}

static int dax_writeback_one(struct xa_state *xas, struct dax_device *dax_dev,
		struct address_space *mapping, void *entry)
{
	unsigned long pfn, index, count;
	long ret = 0;

	/*
	 * A page got tagged dirty in DAX mapping? Something is seriously
	 * wrong.
	 */
	if (WARN_ON(!xa_is_value(entry)))
		return -EIO;

	if (unlikely(dax_is_locked(entry))) {
		void *old_entry = entry;

		entry = get_unlocked_entry(xas, 0);

		/* Entry got punched out / reallocated? */
		if (!entry || WARN_ON_ONCE(!xa_is_value(entry)))
			goto put_unlocked;
		/*
		 * Entry got reallocated elsewhere? No need to writeback.
		 * We have to compare pfns as we must not bail out due to
		 * difference in lockbit or entry type.
		 */
		if (dax_to_pfn(old_entry) != dax_to_pfn(entry))
			goto put_unlocked;
		if (WARN_ON_ONCE(dax_is_empty_entry(entry) ||
					dax_is_zero_entry(entry))) {
			ret = -EIO;
			goto put_unlocked;
		}

		/* Another fsync thread may have already done this entry */
		if (!xas_get_mark(xas, PAGECACHE_TAG_TOWRITE))
			goto put_unlocked;
	}

	/* Lock the entry to serialize with page faults */
	dax_lock_entry(xas, entry);

	/*
	 * We can clear the tag now but we have to be careful so that concurrent
	 * dax_writeback_one() calls for the same index cannot finish before we
	 * actually flush the caches. This is achieved as the calls will look
	 * at the entry only under the i_pages lock and once they do that
	 * they will see the entry locked and wait for it to unlock.
	 */
	xas_clear_mark(xas, PAGECACHE_TAG_TOWRITE);
	xas_unlock_irq(xas);

	/*
	 * If dax_writeback_mapping_range() was given a wbc->range_start
	 * in the middle of a PMD, the 'index' we use needs to be
	 * aligned to the start of the PMD.
	 * This allows us to flush for PMD_SIZE and not have to worry about
	 * partial PMD writebacks.
	 */
	pfn = dax_to_pfn(entry);
	count = 1UL << dax_entry_order(entry);
	index = xas->xa_index & ~(count - 1);

	dax_entry_mkclean(mapping, index, pfn);
	dax_flush(dax_dev, page_address(pfn_to_page(pfn)), count * PAGE_SIZE);
	/*
	 * After we have flushed the cache, we can clear the dirty tag. There
	 * cannot be new dirty data in the pfn after the flush has completed as
	 * the pfn mappings are writeprotected and fault waits for mapping
	 * entry lock.
	 */
	xas_reset(xas);
	xas_lock_irq(xas);
	xas_store(xas, entry);
	xas_clear_mark(xas, PAGECACHE_TAG_DIRTY);
	dax_wake_entry(xas, entry, WAKE_NEXT);

	trace_dax_writeback_one(mapping->host, index, count);
	return ret;

 put_unlocked:
	put_unlocked_entry(xas, entry, WAKE_NEXT);
	return ret;
}

/*
 * Flush the mapping to the persistent domain within the byte range of [start,
 * end]. This is required by data integrity operations to ensure file data is
 * on persistent storage prior to completion of the operation.
 */
int dax_writeback_mapping_range(struct address_space *mapping,
		struct dax_device *dax_dev, struct writeback_control *wbc)
{
	XA_STATE(xas, &mapping->i_pages, wbc->range_start >> PAGE_SHIFT);
	struct inode *inode = mapping->host;
	pgoff_t end_index = wbc->range_end >> PAGE_SHIFT;
	void *entry;
	int ret = 0;
	unsigned int scanned = 0;

	if (WARN_ON_ONCE(inode->i_blkbits != PAGE_SHIFT))
		return -EIO;

	if (mapping_empty(mapping) || wbc->sync_mode != WB_SYNC_ALL)
		return 0;

	trace_dax_writeback_range(inode, xas.xa_index, end_index);

	tag_pages_for_writeback(mapping, xas.xa_index, end_index);

	xas_lock_irq(&xas);
	xas_for_each_marked(&xas, entry, end_index, PAGECACHE_TAG_TOWRITE) {
		ret = dax_writeback_one(&xas, dax_dev, mapping, entry);
		if (ret < 0) {
			mapping_set_error(mapping, ret);
			break;
		}
		if (++scanned % XA_CHECK_SCHED)
			continue;

		xas_pause(&xas);
		xas_unlock_irq(&xas);
		cond_resched();
		xas_lock_irq(&xas);
	}
	xas_unlock_irq(&xas);
	trace_dax_writeback_range_done(inode, xas.xa_index, end_index);
	return ret;
}
EXPORT_SYMBOL_GPL(dax_writeback_mapping_range);

static sector_t dax_iomap_sector(struct iomap *iomap, loff_t pos)
{
	return (iomap->addr + (pos & PAGE_MASK) - iomap->offset) >> 9;
}

static int dax_iomap_pfn(struct iomap *iomap, loff_t pos, size_t size,
			 pfn_t *pfnp)
{
	const sector_t sector = dax_iomap_sector(iomap, pos);
	pgoff_t pgoff;
	int id, rc;
	long length;

	rc = bdev_dax_pgoff(iomap->bdev, sector, size, &pgoff);
	if (rc)
		return rc;
	id = dax_read_lock();
	length = dax_direct_access(iomap->dax_dev, pgoff, PHYS_PFN(size),
				   NULL, pfnp);
	if (length < 0) {
		rc = length;
		goto out;
	}
	rc = -EINVAL;
	if (PFN_PHYS(length) < size)
		goto out;
	if (pfn_t_to_pfn(*pfnp) & (PHYS_PFN(size)-1))
		goto out;
	/* For larger pages we need devmap */
	if (length > 1 && !pfn_t_devmap(*pfnp))
		goto out;
	rc = 0;
out:
	dax_read_unlock(id);
	return rc;
}

/*
 * The user has performed a load from a hole in the file.  Allocating a new
 * page in the file would cause excessive storage usage for workloads with
 * sparse files.  Instead we insert a read-only mapping of the 4k zero page.
 * If this page is ever written to we will re-fault and change the mapping to
 * point to real DAX storage instead.
 */
static vm_fault_t dax_load_hole(struct xa_state *xas,
		struct address_space *mapping, void **entry,
		struct vm_fault *vmf)
{
	struct inode *inode = mapping->host;
	unsigned long vaddr = vmf->address;
	pfn_t pfn = pfn_to_pfn_t(my_zero_pfn(vaddr));
	vm_fault_t ret;

	*entry = dax_insert_entry(xas, mapping, vmf, *entry, pfn,
			DAX_ZERO_PAGE, false);

	ret = vmf_insert_mixed(vmf->vma, vaddr, pfn);
	trace_dax_load_hole(inode, vmf, ret);
	return ret;
}

s64 dax_iomap_zero(loff_t pos, u64 length, struct iomap *iomap)
{
	sector_t sector = iomap_sector(iomap, pos & PAGE_MASK);
	pgoff_t pgoff;
	long rc, id;
	void *kaddr;
	bool page_aligned = false;
	unsigned offset = offset_in_page(pos);
	unsigned size = min_t(u64, PAGE_SIZE - offset, length);

	if (IS_ALIGNED(sector << SECTOR_SHIFT, PAGE_SIZE) &&
	    (size == PAGE_SIZE))
		page_aligned = true;

	rc = bdev_dax_pgoff(iomap->bdev, sector, PAGE_SIZE, &pgoff);
	if (rc)
		return rc;

	id = dax_read_lock();

	if (page_aligned)
		rc = dax_zero_page_range(iomap->dax_dev, pgoff, 1);
	else
		rc = dax_direct_access(iomap->dax_dev, pgoff, 1, &kaddr, NULL);
	if (rc < 0) {
		dax_read_unlock(id);
		return rc;
	}

	if (!page_aligned) {
		memset(kaddr + offset, 0, size);
		dax_flush(iomap->dax_dev, kaddr + offset, size);
	}
	dax_read_unlock(id);
	return size;
}

static loff_t
dax_iomap_actor(struct inode *inode, loff_t pos, loff_t length, void *data,
		struct iomap *iomap, struct iomap *srcmap)
{
	struct block_device *bdev = iomap->bdev;
	struct dax_device *dax_dev = iomap->dax_dev;
	struct iov_iter *iter = data;
	loff_t end = pos + length, done = 0;
	ssize_t ret = 0;
	size_t xfer;
	int id;

	if (iov_iter_rw(iter) == READ) {
		end = min(end, i_size_read(inode));
		if (pos >= end)
			return 0;

		if (iomap->type == IOMAP_HOLE || iomap->type == IOMAP_UNWRITTEN)
			return iov_iter_zero(min(length, end - pos), iter);
	}

	if (WARN_ON_ONCE(iomap->type != IOMAP_MAPPED))
		return -EIO;

	/*
	 * Write can allocate block for an area which has a hole page mapped
	 * into page tables. We have to tear down these mappings so that data
	 * written by write(2) is visible in mmap.
	 */
	if (iomap->flags & IOMAP_F_NEW) {
		invalidate_inode_pages2_range(inode->i_mapping,
					      pos >> PAGE_SHIFT,
					      (end - 1) >> PAGE_SHIFT);
	}

	id = dax_read_lock();
	while (pos < end) {
		unsigned offset = pos & (PAGE_SIZE - 1);
		const size_t size = ALIGN(length + offset, PAGE_SIZE);
		const sector_t sector = dax_iomap_sector(iomap, pos);
		ssize_t map_len;
		pgoff_t pgoff;
		void *kaddr;

		if (fatal_signal_pending(current)) {
			ret = -EINTR;
			break;
		}

		ret = bdev_dax_pgoff(bdev, sector, size, &pgoff);
		if (ret)
			break;

		map_len = dax_direct_access(dax_dev, pgoff, PHYS_PFN(size),
				&kaddr, NULL);
		if (map_len < 0) {
			ret = map_len;
			break;
		}

		map_len = PFN_PHYS(map_len);
		kaddr += offset;
		map_len -= offset;
		if (map_len > end - pos)
			map_len = end - pos;

		/*
		 * The userspace address for the memory copy has already been
		 * validated via access_ok() in either vfs_read() or
		 * vfs_write(), depending on which operation we are doing.
		 */
		if (iov_iter_rw(iter) == WRITE)
			xfer = dax_copy_from_iter(dax_dev, pgoff, kaddr,
					map_len, iter);
		else
			xfer = dax_copy_to_iter(dax_dev, pgoff, kaddr,
					map_len, iter);

		pos += xfer;
		length -= xfer;
		done += xfer;

		if (xfer == 0)
			ret = -EFAULT;
		if (xfer < map_len)
			break;
	}
	dax_read_unlock(id);

	return done ? done : ret;
}

/**
 * dax_iomap_rw - Perform I/O to a DAX file
 * @iocb:	The control block for this I/O
 * @iter:	The addresses to do I/O from or to
 * @ops:	iomap ops passed from the file system
 *
 * This function performs read and write operations to directly mapped
 * persistent memory.  The callers needs to take care of read/write exclusion
 * and evicting any page cache pages in the region under I/O.
 */
ssize_t
dax_iomap_rw(struct kiocb *iocb, struct iov_iter *iter,
		const struct iomap_ops *ops)
{
	struct address_space *mapping = iocb->ki_filp->f_mapping;
	struct inode *inode = mapping->host;
	loff_t pos = iocb->ki_pos, ret = 0, done = 0;
	unsigned flags = 0;

	if (iov_iter_rw(iter) == WRITE) {
		lockdep_assert_held_write(&inode->i_rwsem);
		flags |= IOMAP_WRITE;
	} else {
		lockdep_assert_held(&inode->i_rwsem);
	}

	if (iocb->ki_flags & IOCB_NOWAIT)
		flags |= IOMAP_NOWAIT;

	while (iov_iter_count(iter)) {
		ret = iomap_apply(inode, pos, iov_iter_count(iter), flags, ops,
				iter, dax_iomap_actor);
		if (ret <= 0)
			break;
		pos += ret;
		done += ret;
	}

	iocb->ki_pos += done;
	return done ? done : ret;
}
EXPORT_SYMBOL_GPL(dax_iomap_rw);

static vm_fault_t dax_fault_return(int error)
{
	if (error == 0)
		return VM_FAULT_NOPAGE;
	return vmf_error(error);
}

/*
 * MAP_SYNC on a dax mapping guarantees dirty metadata is
 * flushed on write-faults (non-cow), but not read-faults.
 */
static bool dax_fault_is_synchronous(unsigned long flags,
		struct vm_area_struct *vma, struct iomap *iomap)
{
	return (flags & IOMAP_WRITE) && (vma->vm_flags & VM_SYNC)
		&& (iomap->flags & IOMAP_F_DIRTY);
}

static vm_fault_t dax_iomap_pte_fault(struct vm_fault *vmf, pfn_t *pfnp,
			       int *iomap_errp, const struct iomap_ops *ops)
{
	struct vm_area_struct *vma = vmf->vma;
	struct address_space *mapping = vma->vm_file->f_mapping;
	XA_STATE(xas, &mapping->i_pages, vmf->pgoff);
	struct inode *inode = mapping->host;
	unsigned long vaddr = vmf->address;
	loff_t pos = (loff_t)vmf->pgoff << PAGE_SHIFT;
	struct iomap iomap = { .type = IOMAP_HOLE };
	struct iomap srcmap = { .type = IOMAP_HOLE };
	unsigned flags = IOMAP_FAULT;
	int error, major = 0;
	bool write = vmf->flags & FAULT_FLAG_WRITE;
	bool sync;
	vm_fault_t ret = 0;
	void *entry;
	pfn_t pfn;

	trace_dax_pte_fault(inode, vmf, ret);
	/*
	 * Check whether offset isn't beyond end of file now. Caller is supposed
	 * to hold locks serializing us with truncate / punch hole so this is
	 * a reliable test.
	 */
	if (pos >= i_size_read(inode)) {
		ret = VM_FAULT_SIGBUS;
		goto out;
	}

	if (write && !vmf->cow_page)
		flags |= IOMAP_WRITE;

	entry = grab_mapping_entry(&xas, mapping, 0);
	if (xa_is_internal(entry)) {
		ret = xa_to_internal(entry);
		goto out;
	}

	/*
	 * It is possible, particularly with mixed reads & writes to private
	 * mappings, that we have raced with a PMD fault that overlaps with
	 * the PTE we need to set up.  If so just return and the fault will be
	 * retried.
	 */
	if (pmd_trans_huge(*vmf->pmd) || pmd_devmap(*vmf->pmd)) {
		ret = VM_FAULT_NOPAGE;
		goto unlock_entry;
	}

	/*
	 * Note that we don't bother to use iomap_apply here: DAX required
	 * the file system block size to be equal the page size, which means
	 * that we never have to deal with more than a single extent here.
	 */
	error = ops->iomap_begin(inode, pos, PAGE_SIZE, flags, &iomap, &srcmap);
	if (iomap_errp)
		*iomap_errp = error;
	if (error) {
		ret = dax_fault_return(error);
		goto unlock_entry;
	}
	if (WARN_ON_ONCE(iomap.offset + iomap.length < pos + PAGE_SIZE)) {
		error = -EIO;	/* fs corruption? */
		goto error_finish_iomap;
	}

	if (vmf->cow_page) {
		sector_t sector = dax_iomap_sector(&iomap, pos);

		switch (iomap.type) {
		case IOMAP_HOLE:
		case IOMAP_UNWRITTEN:
			clear_user_highpage(vmf->cow_page, vaddr);
			break;
		case IOMAP_MAPPED:
			error = copy_cow_page_dax(iomap.bdev, iomap.dax_dev,
						  sector, vmf->cow_page, vaddr);
			break;
		default:
			WARN_ON_ONCE(1);
			error = -EIO;
			break;
		}

		if (error)
			goto error_finish_iomap;

		__SetPageUptodate(vmf->cow_page);
		ret = finish_fault(vmf);
		if (!ret)
			ret = VM_FAULT_DONE_COW;
		goto finish_iomap;
	}

	sync = dax_fault_is_synchronous(flags, vma, &iomap);

	switch (iomap.type) {
	case IOMAP_MAPPED:
		if (iomap.flags & IOMAP_F_NEW) {
			count_vm_event(PGMAJFAULT);
			count_memcg_event_mm(vma->vm_mm, PGMAJFAULT);
			major = VM_FAULT_MAJOR;
		}
		error = dax_iomap_pfn(&iomap, pos, PAGE_SIZE, &pfn);
		if (error < 0)
			goto error_finish_iomap;

		entry = dax_insert_entry(&xas, mapping, vmf, entry, pfn,
						 0, write && !sync);

		/*
		 * If we are doing synchronous page fault and inode needs fsync,
		 * we can insert PTE into page tables only after that happens.
		 * Skip insertion for now and return the pfn so that caller can
		 * insert it after fsync is done.
		 */
		if (sync) {
			if (WARN_ON_ONCE(!pfnp)) {
				error = -EIO;
				goto error_finish_iomap;
			}
			*pfnp = pfn;
			ret = VM_FAULT_NEEDDSYNC | major;
			goto finish_iomap;
		}
		trace_dax_insert_mapping(inode, vmf, entry);
		if (write)
			ret = vmf_insert_mixed_mkwrite(vma, vaddr, pfn);
		else
			ret = vmf_insert_mixed(vma, vaddr, pfn);

		goto finish_iomap;
	case IOMAP_UNWRITTEN:
	case IOMAP_HOLE:
		if (!write) {
			ret = dax_load_hole(&xas, mapping, &entry, vmf);
			goto finish_iomap;
		}
		fallthrough;
	default:
		WARN_ON_ONCE(1);
		error = -EIO;
		break;
	}

 error_finish_iomap:
	ret = dax_fault_return(error);
 finish_iomap:
	if (ops->iomap_end) {
		int copied = PAGE_SIZE;

		if (ret & VM_FAULT_ERROR)
			copied = 0;
		/*
		 * The fault is done by now and there's no way back (other
		 * thread may be already happily using PTE we have installed).
		 * Just ignore error from ->iomap_end since we cannot do much
		 * with it.
		 */
		ops->iomap_end(inode, pos, PAGE_SIZE, copied, flags, &iomap);
	}
 unlock_entry:
	dax_unlock_entry(&xas, entry);
 out:
	trace_dax_pte_fault_done(inode, vmf, ret);
	return ret | major;
}

#ifdef CONFIG_FS_DAX_PMD
static vm_fault_t dax_pmd_load_hole(struct xa_state *xas, struct vm_fault *vmf,
		struct iomap *iomap, void **entry)
{
	struct address_space *mapping = vmf->vma->vm_file->f_mapping;
	unsigned long pmd_addr = vmf->address & PMD_MASK;
	struct vm_area_struct *vma = vmf->vma;
	struct inode *inode = mapping->host;
	pgtable_t pgtable = NULL;
	struct page *zero_page;
	spinlock_t *ptl;
	pmd_t pmd_entry;
	pfn_t pfn;

	zero_page = mm_get_huge_zero_page(vmf->vma->vm_mm);

	if (unlikely(!zero_page))
		goto fallback;

	pfn = page_to_pfn_t(zero_page);
	*entry = dax_insert_entry(xas, mapping, vmf, *entry, pfn,
			DAX_PMD | DAX_ZERO_PAGE, false);

	if (arch_needs_pgtable_deposit()) {
		pgtable = pte_alloc_one(vma->vm_mm);
		if (!pgtable)
			return VM_FAULT_OOM;
	}

	ptl = pmd_lock(vmf->vma->vm_mm, vmf->pmd);
	if (!pmd_none(*(vmf->pmd))) {
		spin_unlock(ptl);
		goto fallback;
	}

	if (pgtable) {
		pgtable_trans_huge_deposit(vma->vm_mm, vmf->pmd, pgtable);
		mm_inc_nr_ptes(vma->vm_mm);
	}
	pmd_entry = mk_pmd(zero_page, vmf->vma->vm_page_prot);
	pmd_entry = pmd_mkhuge(pmd_entry);
	set_pmd_at(vmf->vma->vm_mm, pmd_addr, vmf->pmd, pmd_entry);
	spin_unlock(ptl);
	trace_dax_pmd_load_hole(inode, vmf, zero_page, *entry);
	return VM_FAULT_NOPAGE;

fallback:
	if (pgtable)
		pte_free(vma->vm_mm, pgtable);
	trace_dax_pmd_load_hole_fallback(inode, vmf, zero_page, *entry);
	return VM_FAULT_FALLBACK;
}

static vm_fault_t dax_iomap_pmd_fault(struct vm_fault *vmf, pfn_t *pfnp,
			       const struct iomap_ops *ops)
{
	struct vm_area_struct *vma = vmf->vma;
	struct address_space *mapping = vma->vm_file->f_mapping;
	XA_STATE_ORDER(xas, &mapping->i_pages, vmf->pgoff, PMD_ORDER);
	unsigned long pmd_addr = vmf->address & PMD_MASK;
	bool write = vmf->flags & FAULT_FLAG_WRITE;
	bool sync;
	unsigned int iomap_flags = (write ? IOMAP_WRITE : 0) | IOMAP_FAULT;
	struct inode *inode = mapping->host;
	vm_fault_t result = VM_FAULT_FALLBACK;
	struct iomap iomap = { .type = IOMAP_HOLE };
	struct iomap srcmap = { .type = IOMAP_HOLE };
	pgoff_t max_pgoff;
	void *entry;
	loff_t pos;
	int error;
	pfn_t pfn;

	/*
	 * Check whether offset isn't beyond end of file now. Caller is
	 * supposed to hold locks serializing us with truncate / punch hole so
	 * this is a reliable test.
	 */
	max_pgoff = DIV_ROUND_UP(i_size_read(inode), PAGE_SIZE);

	trace_dax_pmd_fault(inode, vmf, max_pgoff, 0);

	/*
	 * Make sure that the faulting address's PMD offset (color) matches
	 * the PMD offset from the start of the file.  This is necessary so
	 * that a PMD range in the page table overlaps exactly with a PMD
	 * range in the page cache.
	 */
	if ((vmf->pgoff & PG_PMD_COLOUR) !=
	    ((vmf->address >> PAGE_SHIFT) & PG_PMD_COLOUR))
		goto fallback;

	/* Fall back to PTEs if we're going to COW */
	if (write && !(vma->vm_flags & VM_SHARED))
		goto fallback;

	/* If the PMD would extend outside the VMA */
	if (pmd_addr < vma->vm_start)
		goto fallback;
	if ((pmd_addr + PMD_SIZE) > vma->vm_end)
		goto fallback;

	if (xas.xa_index >= max_pgoff) {
		result = VM_FAULT_SIGBUS;
		goto out;
	}

	/* If the PMD would extend beyond the file size */
	if ((xas.xa_index | PG_PMD_COLOUR) >= max_pgoff)
		goto fallback;

	/*
	 * grab_mapping_entry() will make sure we get an empty PMD entry,
	 * a zero PMD entry or a DAX PMD.  If it can't (because a PTE
	 * entry is already in the array, for instance), it will return
	 * VM_FAULT_FALLBACK.
	 */
	entry = grab_mapping_entry(&xas, mapping, PMD_ORDER);
	if (xa_is_internal(entry)) {
		result = xa_to_internal(entry);
		goto fallback;
	}

	/*
	 * It is possible, particularly with mixed reads & writes to private
	 * mappings, that we have raced with a PTE fault that overlaps with
	 * the PMD we need to set up.  If so just return and the fault will be
	 * retried.
	 */
	if (!pmd_none(*vmf->pmd) && !pmd_trans_huge(*vmf->pmd) &&
			!pmd_devmap(*vmf->pmd)) {
		result = 0;
		goto unlock_entry;
	}

	/*
	 * Note that we don't use iomap_apply here.  We aren't doing I/O, only
	 * setting up a mapping, so really we're using iomap_begin() as a way
	 * to look up our filesystem block.
	 */
	pos = (loff_t)xas.xa_index << PAGE_SHIFT;
	error = ops->iomap_begin(inode, pos, PMD_SIZE, iomap_flags, &iomap,
			&srcmap);
	if (error)
		goto unlock_entry;

	if (iomap.offset + iomap.length < pos + PMD_SIZE)
		goto finish_iomap;

	sync = dax_fault_is_synchronous(iomap_flags, vma, &iomap);

	switch (iomap.type) {
	case IOMAP_MAPPED:
		error = dax_iomap_pfn(&iomap, pos, PMD_SIZE, &pfn);
		if (error < 0)
			goto finish_iomap;

		entry = dax_insert_entry(&xas, mapping, vmf, entry, pfn,
						DAX_PMD, write && !sync);

		/*
		 * If we are doing synchronous page fault and inode needs fsync,
		 * we can insert PMD into page tables only after that happens.
		 * Skip insertion for now and return the pfn so that caller can
		 * insert it after fsync is done.
		 */
		if (sync) {
			if (WARN_ON_ONCE(!pfnp))
				goto finish_iomap;
			*pfnp = pfn;
			result = VM_FAULT_NEEDDSYNC;
			goto finish_iomap;
		}

		trace_dax_pmd_insert_mapping(inode, vmf, PMD_SIZE, pfn, entry);
		result = vmf_insert_pfn_pmd(vmf, pfn, write);
		break;
	case IOMAP_UNWRITTEN:
	case IOMAP_HOLE:
		if (WARN_ON_ONCE(write))
			break;
		result = dax_pmd_load_hole(&xas, vmf, &iomap, &entry);
		break;
	default:
		WARN_ON_ONCE(1);
		break;
	}

 finish_iomap:
	if (ops->iomap_end) {
		int copied = PMD_SIZE;

		if (result == VM_FAULT_FALLBACK)
			copied = 0;
		/*
		 * The fault is done by now and there's no way back (other
		 * thread may be already happily using PMD we have installed).
		 * Just ignore error from ->iomap_end since we cannot do much
		 * with it.
		 */
		ops->iomap_end(inode, pos, PMD_SIZE, copied, iomap_flags,
				&iomap);
	}
 unlock_entry:
	dax_unlock_entry(&xas, entry);
 fallback:
	if (result == VM_FAULT_FALLBACK) {
		split_huge_pmd(vma, vmf->pmd, vmf->address);
		count_vm_event(THP_FAULT_FALLBACK);
	}
out:
	trace_dax_pmd_fault_done(inode, vmf, max_pgoff, result);
	return result;
}
#else
static vm_fault_t dax_iomap_pmd_fault(struct vm_fault *vmf, pfn_t *pfnp,
			       const struct iomap_ops *ops)
{
	return VM_FAULT_FALLBACK;
}
#endif /* CONFIG_FS_DAX_PMD */

/**
 * dax_iomap_fault - handle a page fault on a DAX file
 * @vmf: The description of the fault
 * @pe_size: Size of the page to fault in
 * @pfnp: PFN to insert for synchronous faults if fsync is required
 * @iomap_errp: Storage for detailed error code in case of error
 * @ops: Iomap ops passed from the file system
 *
 * When a page fault occurs, filesystems may call this helper in
 * their fault handler for DAX files. dax_iomap_fault() assumes the caller
 * has done all the necessary locking for page fault to proceed
 * successfully.
 */
vm_fault_t dax_iomap_fault(struct vm_fault *vmf, enum page_entry_size pe_size,
		    pfn_t *pfnp, int *iomap_errp, const struct iomap_ops *ops)
{
	switch (pe_size) {
	case PE_SIZE_PTE:
		return dax_iomap_pte_fault(vmf, pfnp, iomap_errp, ops);
	case PE_SIZE_PMD:
		return dax_iomap_pmd_fault(vmf, pfnp, ops);
	default:
		return VM_FAULT_FALLBACK;
	}
}
EXPORT_SYMBOL_GPL(dax_iomap_fault);

/*
 * dax_insert_pfn_mkwrite - insert PTE or PMD entry into page tables
 * @vmf: The description of the fault
 * @pfn: PFN to insert
 * @order: Order of entry to insert.
 *
 * This function inserts a writeable PTE or PMD entry into the page tables
 * for an mmaped DAX file.  It also marks the page cache entry as dirty.
 */
static vm_fault_t
dax_insert_pfn_mkwrite(struct vm_fault *vmf, pfn_t pfn, unsigned int order)
{
	struct address_space *mapping = vmf->vma->vm_file->f_mapping;
	XA_STATE_ORDER(xas, &mapping->i_pages, vmf->pgoff, order);
	void *entry;
	vm_fault_t ret;

	xas_lock_irq(&xas);
	entry = get_unlocked_entry(&xas, order);
	/* Did we race with someone splitting entry or so? */
	if (!entry || dax_is_conflict(entry) ||
	    (order == 0 && !dax_is_pte_entry(entry))) {
		put_unlocked_entry(&xas, entry, WAKE_NEXT);
		xas_unlock_irq(&xas);
		trace_dax_insert_pfn_mkwrite_no_entry(mapping->host, vmf,
						      VM_FAULT_NOPAGE);
		return VM_FAULT_NOPAGE;
	}
	xas_set_mark(&xas, PAGECACHE_TAG_DIRTY);
	dax_lock_entry(&xas, entry);
	xas_unlock_irq(&xas);
	if (order == 0)
		ret = vmf_insert_mixed_mkwrite(vmf->vma, vmf->address, pfn);
#ifdef CONFIG_FS_DAX_PMD
	else if (order == PMD_ORDER)
		ret = vmf_insert_pfn_pmd(vmf, pfn, FAULT_FLAG_WRITE);
#endif
	else
		ret = VM_FAULT_FALLBACK;
	dax_unlock_entry(&xas, entry);
	trace_dax_insert_pfn_mkwrite(mapping->host, vmf, ret);
	return ret;
}

/**
 * dax_finish_sync_fault - finish synchronous page fault
 * @vmf: The description of the fault
 * @pe_size: Size of entry to be inserted
 * @pfn: PFN to insert
 *
 * This function ensures that the file range touched by the page fault is
 * stored persistently on the media and handles inserting of appropriate page
 * table entry.
 */
vm_fault_t dax_finish_sync_fault(struct vm_fault *vmf,
		enum page_entry_size pe_size, pfn_t pfn)
{
	int err;
	loff_t start = ((loff_t)vmf->pgoff) << PAGE_SHIFT;
	unsigned int order = pe_order(pe_size);
	size_t len = PAGE_SIZE << order;

	err = vfs_fsync_range(vmf->vma->vm_file, start, start + len - 1, 1);
	if (err)
		return VM_FAULT_SIGBUS;
	return dax_insert_pfn_mkwrite(vmf, pfn, order);
}
EXPORT_SYMBOL_GPL(dax_finish_sync_fault);<|MERGE_RESOLUTION|>--- conflicted
+++ resolved
@@ -535,13 +535,8 @@
 
 		dax_disassociate_entry(entry, mapping, false);
 		xas_store(xas, NULL);	/* undo the PMD join */
-<<<<<<< HEAD
-		dax_wake_entry(xas, entry, true);
+		dax_wake_entry(xas, entry, WAKE_ALL);
 		mapping->nrpages -= PG_PMD_NR;
-=======
-		dax_wake_entry(xas, entry, WAKE_ALL);
-		mapping->nrexceptional--;
->>>>>>> 23738832
 		entry = NULL;
 		xas_set(xas, index);
 	}
