--- conflicted
+++ resolved
@@ -587,24 +587,12 @@
 	return EXT4_ERR_UNKNOWN;
 }
 
-<<<<<<< HEAD
-static void __save_error_info(struct super_block *sb, int error,
-			      __u32 ino, __u64 block,
-			      const char *func, unsigned int line)
-{
-	struct ext4_sb_info *sbi = EXT4_SB(sb);
-
-	EXT4_SB(sb)->s_mount_state |= EXT4_ERROR_FS;
-	if (bdev_read_only(sb->s_bdev))
-		return;
-=======
 static void save_error_info(struct super_block *sb, int error,
 			    __u32 ino, __u64 block,
 			    const char *func, unsigned int line)
 {
 	struct ext4_sb_info *sbi = EXT4_SB(sb);
 
->>>>>>> 6ee1d745
 	/* We default to EFSCORRUPTED error... */
 	if (error == 0)
 		error = EFSCORRUPTED;
@@ -628,18 +616,6 @@
 	spin_unlock(&sbi->s_error_lock);
 }
 
-<<<<<<< HEAD
-static void save_error_info(struct super_block *sb, int error,
-			    __u32 ino, __u64 block,
-			    const char *func, unsigned int line)
-{
-	__save_error_info(sb, error, ino, block, func, line);
-	if (!bdev_read_only(sb->s_bdev))
-		ext4_commit_super(sb, 1);
-}
-
-=======
->>>>>>> 6ee1d745
 /* Deal with the reporting of failure conditions on a filesystem such as
  * inconsistencies detected or read IO failures.
  *
@@ -660,21 +636,6 @@
  * used to deal with unrecoverable failures such as journal IO errors or ENOMEM
  * at a critical moment in log management.
  */
-<<<<<<< HEAD
-static void ext4_handle_error(struct super_block *sb, bool force_ro)
-{
-	journal_t *journal = EXT4_SB(sb)->s_journal;
-
-	if (test_opt(sb, WARN_ON_ERROR))
-		WARN_ON_ONCE(1);
-
-	if (sb_rdonly(sb) || (!force_ro && test_opt(sb, ERRORS_CONT)))
-		return;
-
-	ext4_set_mount_flag(sb, EXT4_MF_FS_ABORTED);
-	if (journal)
-		jbd2_journal_abort(journal, -EIO);
-=======
 static void ext4_handle_error(struct super_block *sb, bool force_ro, int error,
 			      __u32 ino, __u64 block,
 			      const char *func, unsigned int line)
@@ -709,7 +670,6 @@
 	if (sb_rdonly(sb) || continue_fs)
 		return;
 
->>>>>>> 6ee1d745
 	/*
 	 * We force ERRORS_RO behavior when system is rebooting. Otherwise we
 	 * could panic during 'reboot -f' as the underlying device got already
@@ -732,10 +692,6 @@
 {
 	struct ext4_sb_info *sbi = container_of(work, struct ext4_sb_info,
 						s_error_work);
-<<<<<<< HEAD
-
-	ext4_commit_super(sbi->s_sb, 1);
-=======
 	journal_t *journal = sbi->s_journal;
 	handle_t *handle;
 
@@ -769,7 +725,6 @@
 	 * out and hope for the best.
 	 */
 	ext4_commit_super(sbi->s_sb);
->>>>>>> 6ee1d745
 }
 
 #define ext4_error_ratelimit(sb)					\
@@ -796,12 +751,7 @@
 		       sb->s_id, function, line, current->comm, &vaf);
 		va_end(args);
 	}
-<<<<<<< HEAD
-	save_error_info(sb, error, 0, block, function, line);
-	ext4_handle_error(sb, force_ro);
-=======
 	ext4_handle_error(sb, force_ro, error, 0, block, function, line);
->>>>>>> 6ee1d745
 }
 
 void __ext4_error_inode(struct inode *inode, const char *function,
@@ -831,14 +781,8 @@
 			       current->comm, &vaf);
 		va_end(args);
 	}
-<<<<<<< HEAD
-	save_error_info(inode->i_sb, error, inode->i_ino, block,
-			function, line);
-	ext4_handle_error(inode->i_sb, false);
-=======
 	ext4_handle_error(inode->i_sb, false, error, inode->i_ino, block,
 			  function, line);
->>>>>>> 6ee1d745
 }
 
 void __ext4_error_file(struct file *file, const char *function,
@@ -875,14 +819,8 @@
 			       current->comm, path, &vaf);
 		va_end(args);
 	}
-<<<<<<< HEAD
-	save_error_info(inode->i_sb, EFSCORRUPTED, inode->i_ino, block,
-			function, line);
-	ext4_handle_error(inode->i_sb, false);
-=======
 	ext4_handle_error(inode->i_sb, false, EFSCORRUPTED, inode->i_ino, block,
 			  function, line);
->>>>>>> 6ee1d745
 }
 
 const char *ext4_decode_error(struct super_block *sb, int errno,
@@ -949,12 +887,7 @@
 		       sb->s_id, function, line, errstr);
 	}
 
-<<<<<<< HEAD
-	save_error_info(sb, -errno, 0, 0, function, line);
-	ext4_handle_error(sb, false);
-=======
 	ext4_handle_error(sb, false, -errno, 0, 0, function, line);
->>>>>>> 6ee1d745
 }
 
 void __ext4_msg(struct super_block *sb,
@@ -1048,15 +981,6 @@
 	if (test_opt(sb, ERRORS_CONT)) {
 		if (test_opt(sb, WARN_ON_ERROR))
 			WARN_ON_ONCE(1);
-<<<<<<< HEAD
-		__save_error_info(sb, EFSCORRUPTED, ino, block, function, line);
-		schedule_work(&EXT4_SB(sb)->s_error_work);
-		return;
-	}
-	ext4_unlock_group(sb, grp);
-	save_error_info(sb, EFSCORRUPTED, ino, block, function, line);
-	ext4_handle_error(sb, false);
-=======
 		EXT4_SB(sb)->s_mount_state |= EXT4_ERROR_FS;
 		if (!bdev_read_only(sb->s_bdev)) {
 			save_error_info(sb, EFSCORRUPTED, ino, block, function,
@@ -1067,7 +991,6 @@
 	}
 	ext4_unlock_group(sb, grp);
 	ext4_handle_error(sb, false, EFSCORRUPTED, ino, block, function, line);
->>>>>>> 6ee1d745
 	/*
 	 * We only get here in the ERRORS_RO case; relocking the group
 	 * may be dangerous, but nothing bad will happen since the
@@ -5549,17 +5472,8 @@
 static void ext4_update_super(struct super_block *sb)
 {
 	struct ext4_sb_info *sbi = EXT4_SB(sb);
-<<<<<<< HEAD
-	struct ext4_super_block *es = EXT4_SB(sb)->s_es;
-	struct buffer_head *sbh = EXT4_SB(sb)->s_sbh;
-	int error = 0;
-
-	if (!sbh || block_device_ejected(sb))
-		return error;
-=======
 	struct ext4_super_block *es = sbi->s_es;
 	struct buffer_head *sbh = sbi->s_sbh;
->>>>>>> 6ee1d745
 
 	lock_buffer(sbh);
 	/*
@@ -5575,28 +5489,17 @@
 	if (!(sb->s_flags & SB_RDONLY))
 		ext4_update_tstamp(es, s_wtime);
 	es->s_kbytes_written =
-<<<<<<< HEAD
-		cpu_to_le64(EXT4_SB(sb)->s_kbytes_written +
-		    ((part_stat_read(sb->s_bdev, sectors[STAT_WRITE]) -
-		      EXT4_SB(sb)->s_sectors_written_start) >> 1));
-	if (percpu_counter_initialized(&EXT4_SB(sb)->s_freeclusters_counter))
-=======
 		cpu_to_le64(sbi->s_kbytes_written +
 		    ((part_stat_read(sb->s_bdev, sectors[STAT_WRITE]) -
 		      sbi->s_sectors_written_start) >> 1));
 	if (percpu_counter_initialized(&sbi->s_freeclusters_counter))
->>>>>>> 6ee1d745
 		ext4_free_blocks_count_set(es,
 			EXT4_C2B(sbi, percpu_counter_sum_positive(
 				&sbi->s_freeclusters_counter)));
 	if (percpu_counter_initialized(&sbi->s_freeinodes_counter))
 		es->s_free_inodes_count =
 			cpu_to_le32(percpu_counter_sum_positive(
-<<<<<<< HEAD
-				&EXT4_SB(sb)->s_freeinodes_counter));
-=======
 				&sbi->s_freeinodes_counter));
->>>>>>> 6ee1d745
 	/* Copy error information to the on-disk superblock */
 	spin_lock(&sbi->s_error_lock);
 	if (sbi->s_add_error_count > 0) {
@@ -5637,10 +5540,6 @@
 	}
 	spin_unlock(&sbi->s_error_lock);
 
-<<<<<<< HEAD
-	BUFFER_TRACE(sbh, "marking dirty");
-=======
->>>>>>> 6ee1d745
 	ext4_superblock_csum_set(sb);
 	unlock_buffer(sbh);
 }
